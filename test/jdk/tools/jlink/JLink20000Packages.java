/*
 * Copyright (c) 2024, 2025, Oracle and/or its affiliates. All rights reserved.
 * DO NOT ALTER OR REMOVE COPYRIGHT NOTICES OR THIS FILE HEADER.
 *
 * This code is free software; you can redistribute it and/or modify it
 * under the terms of the GNU General Public License version 2 only, as
 * published by the Free Software Foundation.
 *
 * This code is distributed in the hope that it will be useful, but WITHOUT
 * ANY WARRANTY; without even the implied warranty of MERCHANTABILITY or
 * FITNESS FOR A PARTICULAR PURPOSE.  See the GNU General Public License
 * version 2 for more details (a copy is included in the LICENSE file that
 * accompanied this code).
 *
 * You should have received a copy of the GNU General Public License version
 * 2 along with this work; if not, write to the Free Software Foundation,
 * Inc., 51 Franklin St, Fifth Floor, Boston, MA 02110-1301 USA.
 *
 * Please contact Oracle, 500 Oracle Parkway, Redwood Shores, CA 94065 USA
 * or visit www.oracle.com if you need additional information or have any
 * questions.
 */

import tests.JImageGenerator;

import java.io.BufferedOutputStream;
import java.lang.classfile.ClassFile;
import java.lang.classfile.attribute.ModuleAttribute;
import java.lang.constant.ClassDesc;
import java.lang.constant.MethodTypeDesc;
import java.lang.constant.ModuleDesc;
import java.lang.constant.PackageDesc;
import java.nio.file.Files;
import java.nio.file.Path;
import java.nio.file.Paths;
import java.util.HashSet;
import java.util.Set;
import java.util.jar.JarEntry;
import java.util.jar.JarOutputStream;

import static java.lang.classfile.ClassFile.ACC_MANDATED;
import static java.lang.classfile.ClassFile.ACC_PUBLIC;
import static java.lang.classfile.ClassFile.ACC_STATIC;
import static java.lang.constant.ConstantDescs.CD_String;
import static java.lang.constant.ConstantDescs.CD_void;

/*
 * @test
 * @summary Make sure that ~20000 packages in a uber jar can be linked using jlink. Now that
 *          pagination is in place, the limitation is on the constant pool size, not number
 *          of packages.
 * @bug 8321413
 * @library ../lib /test/lib
 * @modules java.base/jdk.internal.jimage
 *          jdk.jlink/jdk.tools.jimage
 * @build tests.*
<<<<<<< HEAD
 * @run main/othervm -Xlog:init=debug -XX:+UnlockDiagnosticVMOptions -XX:+BytecodeVerificationLocal JLink20000Packages
=======
 * @run main/othervm/timeout=1920 -Xmx1g -Xlog:init=debug -XX:+UnlockDiagnosticVMOptions -XX:+BytecodeVerificationLocal JLink20000Packages
>>>>>>> a029245a
 */
public class JLink20000Packages {
    private static final ClassDesc CD_System = ClassDesc.of("java.lang.System");
    private static final ClassDesc CD_PrintStream = ClassDesc.of("java.io.PrintStream");
    private static final MethodTypeDesc MTD_void_String = MethodTypeDesc.of(CD_void, CD_String);

    public static void main(String[] args) throws Exception {
        String moduleName = "bug8321413x";
        Path src = Paths.get(moduleName);
        Files.createDirectories(src);
        Path jarPath = src.resolve(moduleName +".jar");
        Path imageDir = src.resolve("out-jlink");

        // Generate module with 20000 classes in unique packages
        try (JarOutputStream out = new JarOutputStream(new BufferedOutputStream(Files.newOutputStream(jarPath)))) {
            Set<String> packageNames = new HashSet<>();
            for (int i = 0; i < 20_000; i++) {
                String packageName = "p" + i;
                packageNames.add(packageName);

                // Generate a class file for this package
                String className = "C" + i;
                byte[] classData = ClassFile.of().build(ClassDesc.of(packageName, className), cb -> {});
                out.putNextEntry(new JarEntry(packageName + "/" + className +".class"));
                out.write(classData);
            }

            // Write the main class
            out.putNextEntry(new JarEntry("testpackage/JLink20000PackagesTest.class"));
            out.write(generateMainClass());
            packageNames.add("testpackage");

            // Write the module descriptor
            byte[] moduleInfo = ClassFile.of().buildModule(ModuleAttribute.of(
                    ModuleDesc.of(moduleName), mab -> {
                        mab.requires(ModuleDesc.of("java.base"), ACC_MANDATED, null);
                        packageNames.forEach(pkgName -> mab.exports(PackageDesc.of(pkgName), 0));
                    }));
            out.putNextEntry(new JarEntry("module-info.class"));
            out.write(moduleInfo);
        }

        JImageGenerator.getJLinkTask()
                .output(imageDir)
                .addJars(jarPath)
                .addMods(moduleName)
                .call()
                .assertSuccess();

        Path binDir = imageDir.resolve("bin").toAbsolutePath();
        Path bin = binDir.resolve("java");

        ProcessBuilder processBuilder = new ProcessBuilder(bin.toString(),
                "-XX:+UnlockDiagnosticVMOptions",
                // Option is useful to verify build image
                "-XX:+BytecodeVerificationLocal",
                "-m", moduleName + "/testpackage.JLink20000PackagesTest");
        processBuilder.inheritIO();
        processBuilder.directory(binDir.toFile());
        Process process = processBuilder.start();
        int exitCode = process.waitFor();
        if (exitCode != 0)
             throw new AssertionError("JLink20000PackagesTest failed to launch");
    }

    /**
     * Generate test class with main() does
     * System.out.println("JLink20000PackagesTest started.");
     */
    private static byte[] generateMainClass() {
        return ClassFile.of().build(ClassDesc.of("testpackage", "JLink20000PackagesTest"),
                cb -> {
                    cb.withMethod("main", MethodTypeDesc.of(CD_void, CD_String.arrayType()),
                            ACC_PUBLIC | ACC_STATIC, mb -> {
                                mb.withCode(cob -> cob.getstatic(CD_System, "out", CD_PrintStream)
                                        .ldc("JLink20000PackagesTest started.")
                                        .invokevirtual(CD_PrintStream, "println", MTD_void_String)
                                        .return_()
                                );
                            });
                });
    }
}<|MERGE_RESOLUTION|>--- conflicted
+++ resolved
@@ -54,11 +54,7 @@
  * @modules java.base/jdk.internal.jimage
  *          jdk.jlink/jdk.tools.jimage
  * @build tests.*
-<<<<<<< HEAD
- * @run main/othervm -Xlog:init=debug -XX:+UnlockDiagnosticVMOptions -XX:+BytecodeVerificationLocal JLink20000Packages
-=======
- * @run main/othervm/timeout=1920 -Xmx1g -Xlog:init=debug -XX:+UnlockDiagnosticVMOptions -XX:+BytecodeVerificationLocal JLink20000Packages
->>>>>>> a029245a
+ * @run main/othervm/timeout=1920 -Xlog:init=debug -XX:+UnlockDiagnosticVMOptions -XX:+BytecodeVerificationLocal JLink20000Packages
  */
 public class JLink20000Packages {
     private static final ClassDesc CD_System = ClassDesc.of("java.lang.System");
