/*
 * Copyright (c) 2019, 2024, Oracle and/or its affiliates. All rights reserved.
 * DO NOT ALTER OR REMOVE COPYRIGHT NOTICES OR THIS FILE HEADER.
 *
 * This code is free software; you can redistribute it and/or modify it
 * under the terms of the GNU General Public License version 2 only, as
 * published by the Free Software Foundation.
 *
 * This code is distributed in the hope that it will be useful, but WITHOUT
 * ANY WARRANTY; without even the implied warranty of MERCHANTABILITY or
 * FITNESS FOR A PARTICULAR PURPOSE.  See the GNU General Public License
 * version 2 for more details (a copy is included in the LICENSE file that
 * accompanied this code).
 *
 * You should have received a copy of the GNU General Public License version
 * 2 along with this work; if not, write to the Free Software Foundation,
 * Inc., 51 Franklin St, Fifth Floor, Boston, MA 02110-1301 USA.
 *
 * Please contact Oracle, 500 Oracle Parkway, Redwood Shores, CA 94065 USA
 * or visit www.oracle.com if you need additional information or have any
 * questions.
 */

package jdk.jpackage.test;

import java.io.FileOutputStream;
import java.io.IOException;
import java.nio.file.Files;
import java.nio.file.Path;
import java.security.SecureRandom;
import java.util.ArrayList;
import java.util.Collection;
import java.util.HashMap;
import java.util.List;
import java.util.ListIterator;
import java.util.Map;
import java.util.Objects;
import java.util.Optional;
import java.util.Set;
import java.util.function.Consumer;
import java.util.function.Function;
import java.util.function.Predicate;
import java.util.function.Supplier;
import java.util.regex.Matcher;
import java.util.regex.Pattern;
import java.util.stream.Collectors;
import java.util.stream.Stream;
import static jdk.jpackage.test.AdditionalLauncher.forEachAdditionalLauncher;
import jdk.jpackage.test.Functional.ThrowingConsumer;
import jdk.jpackage.test.Functional.ThrowingFunction;
import jdk.jpackage.test.Functional.ThrowingRunnable;
import jdk.jpackage.test.Functional.ThrowingSupplier;

/**
 * jpackage command line with prerequisite actions. Prerequisite actions can be
 * anything. The simplest is to compile test application and pack in a jar for
 * use on jpackage command line.
 */
public final class JPackageCommand extends CommandArguments<JPackageCommand> {

    public JPackageCommand() {
        prerequisiteActions = new Actions();
        verifyActions = new Actions();
    }

    public JPackageCommand(JPackageCommand cmd) {
        args.addAll(cmd.args);
        withToolProvider = cmd.withToolProvider;
        saveConsoleOutput = cmd.saveConsoleOutput;
        suppressOutput = cmd.suppressOutput;
        ignoreDefaultRuntime = cmd.ignoreDefaultRuntime;
        ignoreDefaultVerbose = cmd.ignoreDefaultVerbose;
        immutable = cmd.immutable;
        prerequisiteActions = new Actions(cmd.prerequisiteActions);
        verifyActions = new Actions(cmd.verifyActions);
        appLayoutAsserts = cmd.appLayoutAsserts;
        executeInDirectory = cmd.executeInDirectory;
    }

    JPackageCommand createImmutableCopy() {
        JPackageCommand reply = new JPackageCommand(this);
        reply.immutable = true;
        return reply;
    }

    public JPackageCommand setArgumentValue(String argName, String newValue) {
        verifyMutable();

        String prevArg = null;
        ListIterator<String> it = args.listIterator();
        while (it.hasNext()) {
            String value = it.next();
            if (prevArg != null && prevArg.equals(argName)) {
                if (newValue != null) {
                    it.set(newValue);
                } else {
                    it.remove();
                    it.previous();
                    it.remove();
                }
                return this;
            }
            prevArg = value;
        }

        if (newValue != null) {
            addArguments(argName, newValue);
        }

        return this;
    }

    public JPackageCommand setArgumentValue(String argName, Path newValue) {
        return setArgumentValue(argName, newValue.toString());
    }

    public JPackageCommand removeArgumentWithValue(String argName) {
        return setArgumentValue(argName, (String)null);
    }

    public JPackageCommand removeArgument(String argName) {
        args = args.stream().filter(arg -> !arg.equals(argName)).collect(
                Collectors.toList());
        return this;
    }

    public boolean hasArgument(String argName) {
        return args.contains(argName);
    }

    public <T> T getArgumentValue(String argName,
            Function<JPackageCommand, T> defaultValueSupplier,
            Function<String, T> stringConverter) {
        String prevArg = null;
        for (String arg : args) {
            if (prevArg != null && prevArg.equals(argName)) {
                return stringConverter.apply(arg);
            }
            prevArg = arg;
        }
        if (defaultValueSupplier != null) {
            return defaultValueSupplier.apply(this);
        }
        return null;
    }

    public String getArgumentValue(String argName,
            Function<JPackageCommand, String> defaultValueSupplier) {
        return getArgumentValue(argName, defaultValueSupplier, v -> v);
    }

    public <T> T getArgumentValue(String argName,
            Supplier<T> defaultValueSupplier,
            Function<String, T> stringConverter) {
        return getArgumentValue(argName, (unused) -> defaultValueSupplier.get(),
                stringConverter);
    }

    public String getArgumentValue(String argName,
            Supplier<String> defaultValueSupplier) {
        return getArgumentValue(argName, defaultValueSupplier, v -> v);
    }

    public String getArgumentValue(String argName) {
        return getArgumentValue(argName, (Supplier<String>)null);
    }

    public String[] getAllArgumentValues(String argName) {
        List<String> values = new ArrayList<>();
        String prevArg = null;
        for (String arg : args) {
            if (prevArg != null && prevArg.equals(argName)) {
                values.add(arg);
            }
            prevArg = arg;
        }
        return values.toArray(String[]::new);
    }

    public JPackageCommand addArguments(String name, Path value) {
        return addArguments(name, value.toString());
    }

    public boolean isImagePackageType() {
        return PackageType.IMAGE == getArgumentValue("--type",
                () -> null, PACKAGE_TYPES::get);
    }

    public PackageType packageType() {
        // Don't try to be in sync with jpackage defaults. Keep it simple:
        // if no `--type` explicitely set on the command line, consider
        // this is operator's fault.
        return getArgumentValue("--type",
                () -> {
                    throw new IllegalStateException("Package type not set");
                }, PACKAGE_TYPES::get);
    }

    public Path outputDir() {
        var path = getArgumentValue("--dest", () -> Path.of("."), Path::of);
        return Optional.ofNullable(executeInDirectory).map(base -> {
            return base.resolve(path);
        }).orElse(path);
    }

    public Path inputDir() {
        return getArgumentValue("--input", () -> null, Path::of);
    }

    public String version() {
        return getArgumentValue("--app-version", () -> "1.0");
    }

    public String name() {
        String appImage = getArgumentValue("--app-image", () -> null);
        if (appImage != null) {
            String name =  AppImageFile.load(Path.of(appImage)).mainLauncherName();
            // can be null if using foreign app-image
            return ((name != null) ? name : getArgumentValue("--name"));
        }
        return getArgumentValue("--name", () -> getArgumentValue("--main-class"));
    }

    public String installerName() {
        verifyIsOfType(PackageType.NATIVE);
        String installerName = getArgumentValue("--name",
                () -> getArgumentValue("--main-class", () -> null));
        if (installerName == null) {
            String appImage = getArgumentValue("--app-image", () -> null);
            if (appImage != null) {
                installerName = AppImageFile.load(Path.of(appImage)).mainLauncherName();
            }
        }
        return installerName;
    }

    public boolean isRuntime() {
        return  hasArgument("--runtime-image")
                && !hasArgument("--main-jar")
                && !hasArgument("--module")
                && !hasArgument("--app-image");
    }

    public JPackageCommand setDefaultInputOutput() {
        setArgumentValue("--input", TKit.workDir().resolve("input"));
        setArgumentValue("--dest", TKit.workDir().resolve("output"));
        return this;
    }

    public JPackageCommand setInputToEmptyDirectory() {
        if (Files.exists(inputDir())) {
            try {
                setArgumentValue("--input", TKit.createTempDirectory("input"));
            } catch (IOException ex) {
                throw new RuntimeException(ex);
            }
        }
        return this;
    }

    public JPackageCommand setFakeRuntime() {
        verifyMutable();

        ThrowingConsumer<Path> createBulkFile = path -> {
            Files.createDirectories(path.getParent());
            try (FileOutputStream out = new FileOutputStream(path.toFile())) {
                byte[] bytes = new byte[4 * 1024];
                new SecureRandom().nextBytes(bytes);
                out.write(bytes);
            }
        };

        addPrerequisiteAction(cmd -> {
            Path fakeRuntimeDir = TKit.workDir().resolve("fake_runtime");

            TKit.trace(String.format("Init fake runtime in [%s] directory",
                    fakeRuntimeDir));

            Files.createDirectories(fakeRuntimeDir);

            if (TKit.isLinux()) {
                // Need to make the code in rpm spec happy as it assumes there is
                // always something in application image.
                fakeRuntimeDir.resolve("bin").toFile().mkdir();
            }

            if (TKit.isOSX()) {
                // Make MacAppImageBuilder happy
                createBulkFile.accept(fakeRuntimeDir.resolve(Path.of(
                        "lib/jli/libjli.dylib")));
            }

            // Mak sure fake runtime takes some disk space.
            // Package bundles with 0KB size are unexpected and considered
            // an error by PackageTest.
            createBulkFile.accept(fakeRuntimeDir.resolve(Path.of("bin", "bulk")));

            cmd.addArguments("--runtime-image", fakeRuntimeDir);
        });

        return this;
    }

    JPackageCommand addPrerequisiteAction(ThrowingConsumer<JPackageCommand> action) {
        verifyMutable();
        prerequisiteActions.add(action);
        return this;
    }

    JPackageCommand addVerifyAction(ThrowingConsumer<JPackageCommand> action) {
        verifyMutable();
        verifyActions.add(action);
        return this;
    }

    /**
     * Shorthand for {@code helloAppImage(null)}.
     */
    public static JPackageCommand helloAppImage() {
        JavaAppDesc javaAppDesc = null;
        return helloAppImage(javaAppDesc);
    }

    /**
     * Creates new JPackageCommand instance configured with the test Java app.
     * For the explanation of `javaAppDesc` parameter, see documentation for
     * #JavaAppDesc.parse() method.
     *
     * @param javaAppDesc Java application description
     * @return this
     */
    public static JPackageCommand helloAppImage(String javaAppDesc) {
        final JavaAppDesc appDesc;
        if (javaAppDesc == null) {
            appDesc = null;
        } else {
            appDesc = JavaAppDesc.parse(javaAppDesc);
        }
        return helloAppImage(appDesc);
    }

    public static JPackageCommand helloAppImage(JavaAppDesc javaAppDesc) {
        JPackageCommand cmd = new JPackageCommand();
        cmd.setDefaultInputOutput().setDefaultAppName();
        cmd.setPackageType(PackageType.IMAGE);
        new HelloApp(javaAppDesc).addTo(cmd);
        return cmd;
    }

    public JPackageCommand setPackageType(PackageType type) {
        verifyMutable();
        type.applyTo(this);
        return this;
    }

    public JPackageCommand setDefaultAppName() {
        return addArguments("--name", TKit.getCurrentDefaultAppName());
    }

    /**
     * Returns path to output bundle of configured jpackage command.
     *
     * If this is build image command, returns path to application image directory.
     *
     * Special case for masOS. If this is sign app image command, returns value
     * of "--app-image".
     */
    public Path outputBundle() {
        final String bundleName;
        if (isImagePackageType()) {
            String dirName;
            if (!TKit.isOSX()) {
                dirName = name();
            } else if (hasArgument("--app-image") && hasArgument("--mac-sign")) {
                // Request to sign external app image, not to build a new one
                dirName = getArgumentValue("--app-image");
            } else {
                dirName = name() + ".app";
            }
            bundleName = dirName;
        } else if (TKit.isLinux()) {
            bundleName = LinuxHelper.getBundleName(this);
        } else if (TKit.isWindows()) {
            bundleName = WindowsHelper.getBundleName(this);
        } else if (TKit.isOSX()) {
            bundleName = MacHelper.getBundleName(this);
        } else {
            throw TKit.throwUnknownPlatformError();
        }

        return outputDir().resolve(bundleName);
    }

    Optional<Path> nullableOutputBundle() {
        try {
            return Optional.ofNullable(outputBundle());
        } catch (Exception ex) {
            return Optional.empty();
        }
    }

    /**
     * Returns application layout.
     *
     * If this is build image command, returns application image layout of the
     * output bundle relative to output directory. Otherwise returns layout of
     * installed application relative to the root directory.
     *
     * If this command builds Java runtime, not an application, returns
     * corresponding layout.
     */
    public ApplicationLayout appLayout() {
        ApplicationLayout layout = onLinuxPackageInstallDir(null,
                installDir -> {
                    String packageName = LinuxHelper.getPackageName(this);
                    // Convert '/usr' to 'usr'. It will be set to proper root in
                    // subsequent ApplicationLayout.resolveAt() call.
                    return ApplicationLayout.linuxUsrTreePackageImage(Path.of(
                            "/").relativize(installDir), packageName);
                });

        if (layout != null) {
        } else if (isRuntime()) {
            layout = ApplicationLayout.javaRuntime();
        } else {
            layout = ApplicationLayout.platformAppImage();
        }

        if (isImagePackageType()) {
            return layout.resolveAt(outputBundle());
        }

        return layout.resolveAt(pathToUnpackedPackageFile(
                appInstallationDirectory()));
    }

    /**
     * Returns path to package file in unpacked package directory or the given
     * path if the package is not unpacked.
     */
    public Path pathToUnpackedPackageFile(Path path) {
        Path unpackDir = unpackedPackageDirectory();
        if (unpackDir == null) {
            return path;
        }
        return unpackDir.resolve(TKit.removeRootFromAbsolutePath(path));
    }

    /**
     * Returns path to package file from the path in unpacked package directory
     * or the given path if the package is not unpacked.
     */
    public Path pathToPackageFile(Path path) {
        Path unpackDir = unpackedPackageDirectory();
        if (unpackDir == null) {
            if (!path.isAbsolute()) {
                throw new IllegalArgumentException(String.format(
                        "Path [%s] is not absolute", path));
            }
            return path;
        }

        if (!path.startsWith(unpackDir)) {
            throw new IllegalArgumentException(String.format(
                    "Path [%s] doesn't start with [%s] path", path, unpackDir));
        }

        return Path.of("/").resolve(unpackDir.relativize(path));
    }

    Path unpackedPackageDirectory() {
        verifyIsOfType(PackageType.NATIVE);
        return getArgumentValue(UNPACKED_PATH_ARGNAME, () -> null, Path::of);
    }

    /**
     * Returns path to directory where application will be installed or null if
     * this is build image command.
     *
     * E.g. on Linux for app named Foo default the function will return
     * `/opt/foo`.
     * On Linux for install directory in `/usr` tree the function returns `/`.
     *
     */
    public Path appInstallationDirectory() {
        if (isImagePackageType()) {
            return null;
        }

        if (TKit.isLinux()) {
            return onLinuxPackageInstallDir(installDir -> installDir.resolve(
                    LinuxHelper.getPackageName(this)),
                    installDir -> Path.of("/"));
        }

        if (TKit.isWindows()) {
            return WindowsHelper.getInstallationDirectory(this);
        }

        if (TKit.isOSX()) {
            return MacHelper.getInstallationDirectory(this);
        }

        throw TKit.throwUnknownPlatformError();
    }

    /**
     * Returns path to application's Java runtime.
     * If the command will package Java runtime only, returns correct path to
     * runtime directory.
     *
     * E.g.:
     * [jpackage --name Foo --type rpm] -> `/opt/foo/lib/runtime`
     * [jpackage --name Foo --type app-image --dest bar] -> `bar/Foo/lib/runtime`
     * [jpackage --name Foo --type rpm --runtime-image java] -> `/opt/foo`
     */
    public Path appRuntimeDirectory() {
        return appLayout().runtimeDirectory();
    }

    /**
     * Returns path for application launcher with the given name.
     *
     * E.g.: [jpackage --name Foo --type rpm] -> `/opt/foo/bin/Foo`
     * [jpackage --name Foo --type app-image --dest bar] ->
     * `bar/Foo/bin/Foo`
     *
     * @param launcherName name of launcher or {@code null} for the main
     * launcher
     *
     * @throws IllegalArgumentException if the command is configured for
     * packaging Java runtime
     */
    public Path appLauncherPath(String launcherName) {
        verifyNotRuntime();
        if (launcherName == null) {
            launcherName = name();
        }

        if (TKit.isWindows()) {
            launcherName = launcherName + ".exe";
        }

        return appLayout().launchersDirectory().resolve(launcherName);
    }

    /**
     * Shorthand for {@code appLauncherPath(null)}.
     */
    public Path appLauncherPath() {
        return appLauncherPath(null);
    }

    /**
     * Returns names of all additional launchers or empty list if none
     * configured.
     */
    public List<String> addLauncherNames() {
        List<String> names = new ArrayList<>();
        forEachAdditionalLauncher(this, (launcherName, propFile) -> {
            names.add(launcherName);
        });
        return names;
    }

    private void verifyNotRuntime() {
        if (isRuntime()) {
            throw new IllegalArgumentException("Java runtime packaging");
        }
    }

    /**
     * Returns path to .cfg file of the given application launcher.
     *
     * E.g.:
     * [jpackage --name Foo --type rpm] -> `/opt/foo/lib/app/Foo.cfg`
     * [jpackage --name Foo --type app-image --dest bar] -> `bar/Foo/lib/app/Foo.cfg`
     *
     * @param launcher name of launcher or {@code null} for the main launcher
     *
     * @throws IllegalArgumentException if the command is configured for
     * packaging Java runtime
     */
    public Path appLauncherCfgPath(String launcherName) {
        verifyNotRuntime();
        if (launcherName == null) {
            launcherName = name();
        }
        return appLayout().appDirectory().resolve(launcherName + ".cfg");
    }

    public boolean isFakeRuntime(String msg) {
        if (isFakeRuntime()) {
            // Fake runtime
            Path runtimeDir = appRuntimeDirectory();
            TKit.trace(String.format(
                    "%s because application runtime directory [%s] is incomplete",
                    msg, runtimeDir));
            return true;
        }
        return false;
    }

    private boolean isFakeRuntime() {
        final Collection<Path> criticalRuntimeFiles;
        if (TKit.isWindows()) {
            criticalRuntimeFiles = WindowsHelper.CRITICAL_RUNTIME_FILES;
        } else if (TKit.isLinux()) {
            criticalRuntimeFiles = LinuxHelper.CRITICAL_RUNTIME_FILES;
        } else if (TKit.isOSX()) {
            criticalRuntimeFiles = MacHelper.CRITICAL_RUNTIME_FILES;
        } else {
            throw TKit.throwUnknownPlatformError();
        }

        Path runtimeDir = appRuntimeDirectory();
        return !criticalRuntimeFiles.stream().map(runtimeDir::resolve).allMatch(
                Files::exists);
    }

    public boolean canRunLauncher(String msg) {
        if (isFakeRuntime(msg)) {
            return false;
        }

        if (isPackageUnpacked()) {
            return Boolean.FALSE != onLinuxPackageInstallDir(null, installDir -> {
                TKit.trace(String.format(
                    "%s because the package in [%s] directory is not installed ",
                    msg, installDir));
                return Boolean.FALSE;
            });
        }

        return true;
    }

    public boolean isPackageUnpacked(String msg) {
        if (isPackageUnpacked()) {
            TKit.trace(String.format(
                    "%s because package was unpacked, not installed", msg));
            return true;
        }
        return false;
    }

    public boolean isPackageUnpacked() {
        return hasArgument(UNPACKED_PATH_ARGNAME);
    }

    public static void useToolProviderByDefault() {
        defaultWithToolProvider = true;
    }

    public static void useExecutableByDefault() {
        defaultWithToolProvider = false;
    }

    public JPackageCommand useToolProvider(boolean v) {
        verifyMutable();
        withToolProvider = v;
        return this;
    }

    public JPackageCommand setDirectory(Path v) {
        verifyMutable();
        executeInDirectory = v;
        return this;
    }

    public JPackageCommand saveConsoleOutput(boolean v) {
        verifyMutable();
        saveConsoleOutput = v;
        return this;
    }

    public JPackageCommand dumpOutput(boolean v) {
        verifyMutable();
        suppressOutput = !v;
        return this;
    }

    public JPackageCommand ignoreDefaultRuntime(boolean v) {
        verifyMutable();
        ignoreDefaultRuntime = v;
        return this;
    }

    public JPackageCommand ignoreFakeRuntime() {
        if (isFakeRuntime()) {
            ignoreDefaultRuntime(true);
        }
        return this;
    }

    public JPackageCommand ignoreDefaultVerbose(boolean v) {
        verifyMutable();
        ignoreDefaultVerbose = v;
        return this;
    }

    public boolean isWithToolProvider() {
        return Optional.ofNullable(withToolProvider).orElse(
                defaultWithToolProvider);
    }

    public JPackageCommand executePrerequisiteActions() {
        prerequisiteActions.run();
        return this;
    }

    public JPackageCommand executeVerifyActions() {
        verifyActions.run();
        return this;
    }

    private Executor createExecutor() {
        Executor exec = new Executor()
                .saveOutput(saveConsoleOutput).dumpOutput(!suppressOutput)
                .setDirectory(executeInDirectory)
                .addArguments(args);

        if (isWithToolProvider()) {
            exec.setToolProvider(JavaTool.JPACKAGE);
        } else {
            exec.setExecutable(JavaTool.JPACKAGE);
            if (TKit.isWindows()) {
                exec.setWindowsTmpDir(System.getProperty("java.io.tmpdir"));
            }
        }

        return exec;
    }

    public Executor.Result execute() {
        return execute(0);
    }

    public Executor.Result execute(int expectedExitCode) {
        executePrerequisiteActions();

        if (hasArgument("--dest")) {
            nullableOutputBundle().ifPresent(path -> {
                ThrowingRunnable.toRunnable(() -> {
                    if (Files.isDirectory(path)) {
                        TKit.deleteDirectoryRecursive(path, String.format(
                                "Delete [%s] folder before running jpackage",
                                path));
                    } else if (TKit.deleteIfExists(path)) {
                        TKit.trace(String.format(
                                "Deleted [%s] file before running jpackage",
                                path));
                    }
                }).run();
            });
        }

        Path resourceDir = getArgumentValue("--resource-dir", () -> null, Path::of);
        if (resourceDir != null && Files.isDirectory(resourceDir)) {
            TKit.trace(String.format("Files in [%s] resource dir:",
                    resourceDir));
            try (var files = Files.walk(resourceDir, 1)) {
                files.sequential()
                        .filter(Predicate.not(resourceDir::equals))
                        .map(path -> String.format("[%s]", path.getFileName()))
                        .forEachOrdered(TKit::trace);
                TKit.trace("Done");
            } catch (IOException ex) {
                TKit.trace(String.format(
                        "Failed to list files in [%s] resource directory: %s",
                        resourceDir, ex));
            }
        }

        Executor.Result result = new JPackageCommand(this)
                .adjustArgumentsBeforeExecution()
                .createExecutor()
                .execute(expectedExitCode);

        if (result.exitCode == 0) {
            executeVerifyActions();
        }

        return result;
    }

    public Executor.Result executeAndAssertHelloAppImageCreated() {
        Executor.Result result = executeAndAssertImageCreated();
        HelloApp.executeLauncherAndVerifyOutput(this);
        return result;
    }

    public Executor.Result executeAndAssertImageCreated() {
        Executor.Result result = execute();
        assertImageCreated();
        return result;
    }

    public JPackageCommand assertImageCreated() {
        verifyIsOfType(PackageType.IMAGE);
        assertAppLayout();
        return this;
    }

    public static enum AppLayoutAssert {
        APP_IMAGE_FILE(JPackageCommand::assertAppImageFile),
        PACKAGE_FILE(JPackageCommand::assertPackageFile),
        MAIN_LAUNCHER(cmd -> {
            if (cmd.isRuntime()) {
                TKit.assertPathExists(convertFromRuntime(cmd).appLauncherPath(), false);
            } else {
                TKit.assertExecutableFileExists(cmd.appLauncherPath());
            }
        }),
        MAIN_LAUNCHER_CFG_FILE(cmd -> {
            if (cmd.isRuntime()) {
                TKit.assertPathExists(convertFromRuntime(cmd).appLauncherCfgPath(null), false);
            } else {
                TKit.assertFileExists(cmd.appLauncherCfgPath(null));
            }
        }),
        RUNTIME_DIRECTORY(cmd -> {
            TKit.assertDirectoryExists(cmd.appRuntimeDirectory());
            if (TKit.isOSX()) {
                var libjliPath = cmd.appRuntimeDirectory().resolve("Contents/MacOS/libjli.dylib");
                if (cmd.isRuntime()) {
                    TKit.assertPathExists(libjliPath, false);
                } else {
                    TKit.assertFileExists(libjliPath);
                }
            }
<<<<<<< HEAD

            var mainJar = getArgumentValue("--main-jar", () -> null);
            if (mainJar != null) {
                TKit.assertFileExists(appLayout().appDirectory().resolve(mainJar));
            }
=======
        }),
        MAC_BUNDLE_STRUCTURE(cmd -> {
            if (TKit.isOSX()) {
                MacHelper.verifyBundleStructure(cmd);
            }
        }),
        ;

        AppLayoutAssert(Consumer<JPackageCommand> action) {
            this.action = action;
>>>>>>> 29882bfe
        }

        private static JPackageCommand convertFromRuntime(JPackageCommand cmd) {
            var copy = new JPackageCommand(cmd);
            copy.immutable = false;
            copy.removeArgumentWithValue("--runtime-image");
            return copy;
        }

        private final Consumer<JPackageCommand> action;
    }

    public JPackageCommand setAppLayoutAsserts(AppLayoutAssert ... asserts) {
        appLayoutAsserts = Set.of(asserts);
        return this;
    }

    public JPackageCommand excludeAppLayoutAsserts(AppLayoutAssert... asserts) {
        return setAppLayoutAsserts(Stream.of(asserts).filter(Predicate.not(
                appLayoutAsserts::contains)).toArray(AppLayoutAssert[]::new));
    }

    JPackageCommand assertAppLayout() {
        for (var appLayoutAssert : appLayoutAsserts.stream().sorted().toList()) {
            appLayoutAssert.action.accept(this);
        }
        return this;
    }

    private void assertAppImageFile() {
        Path appImageDir = Path.of("");
        if (isImagePackageType() && hasArgument("--app-image")) {
            appImageDir = Path.of(getArgumentValue("--app-image"));
        }

        final Path lookupPath = AppImageFile.getPathInAppImage(appImageDir);
        if (isRuntime() || (!isImagePackageType() && !TKit.isOSX())) {
            assertFileInAppImage(lookupPath, null);
        } else if (!TKit.isOSX()) {
            assertFileInAppImage(lookupPath, lookupPath);
        } else {
            assertFileInAppImage(lookupPath, lookupPath);

            // If file exist validated important values based on arguments
            // Exclude validation when we generating packages from predefined
            // app images, since we do not know if image is signed or not.
            if (isImagePackageType() || !hasArgument("--app-image")) {
                final Path rootDir = isImagePackageType() ? outputBundle() :
                        pathToUnpackedPackageFile(appInstallationDirectory());

                AppImageFile aif = AppImageFile.load(rootDir);

                boolean expectedValue = hasArgument("--mac-sign");
                boolean actualValue = aif.macSigned();
                TKit.assertEquals(Boolean.toString(expectedValue), Boolean.toString(actualValue),
                    "Check for unexptected value in app image file for <signed>");

                expectedValue = hasArgument("--mac-app-store");
                actualValue = aif.macAppStore();
                TKit.assertEquals(Boolean.toString(expectedValue), Boolean.toString(actualValue),
                    "Check for unexptected value in app image file for <app-store>");
            }
        }
    }

    private void assertPackageFile() {
        final Path lookupPath = PackageFile.getPathInAppImage(Path.of(""));

        if (isRuntime() || isImagePackageType() || TKit.isLinux()) {
            assertFileInAppImage(lookupPath, null);
        } else {
            if (TKit.isOSX() && hasArgument("--app-image")) {
                String appImage = getArgumentValue("--app-image");
                if (AppImageFile.load(Path.of(appImage)).macSigned()) {
                    assertFileInAppImage(lookupPath, null);
                } else {
                    assertFileInAppImage(lookupPath, lookupPath);
                }
            } else {
                assertFileInAppImage(lookupPath, lookupPath);
            }
        }
    }

    private void assertFileInAppImage(Path filename, Path expectedPath) {
        if (filename.getNameCount() > 1) {
            assertFileInAppImage(filename.getFileName(), expectedPath);
            return;
        }

        final Path rootDir = isImagePackageType() ? outputBundle() : pathToUnpackedPackageFile(
                appInstallationDirectory());

        try ( Stream<Path> walk = ThrowingSupplier.toSupplier(() -> {
            if (TKit.isLinux() && rootDir.equals(Path.of("/"))) {
                // Installed package with split app image on Linux. Iterate
                // through package file list instead of the entire file system.
                return LinuxHelper.getPackageFiles(this);
            } else {
                return Files.walk(rootDir);
            }
        }).get()) {
            List<String> files = walk.filter(path -> filename.equals(
                    path.getFileName())).map(Path::toString).toList();

            if (expectedPath == null) {
                TKit.assertStringListEquals(List.of(), files, String.format(
                        "Check there are no files with [%s] name in the package",
                        filename));
            } else {
                List<String> expected = List.of(
                        rootDir.resolve(expectedPath).toString());
                TKit.assertStringListEquals(expected, files, String.format(
                        "Check there is only one file with [%s] name in the package",
                        filename));
            }
        }
    }

    JPackageCommand setUnpackedPackageLocation(Path path) {
        verifyIsOfType(PackageType.NATIVE);
        if (path != null) {
            setArgumentValue(UNPACKED_PATH_ARGNAME, path);
        } else {
            removeArgumentWithValue(UNPACKED_PATH_ARGNAME);
        }
        return this;
    }

    private JPackageCommand adjustArgumentsBeforeExecution() {
        if (!isWithToolProvider()) {
            // if jpackage is launched as a process then set the jlink.debug system property
            // to allow the jlink process to print exception stacktraces on any failure
            addArgument("-J-Djlink.debug=true");
        }
        if (!hasArgument("--runtime-image") && !hasArgument("--app-image") && DEFAULT_RUNTIME_IMAGE != null && !ignoreDefaultRuntime) {
            addArguments("--runtime-image", DEFAULT_RUNTIME_IMAGE);
        }

        if (!hasArgument("--verbose") && TKit.VERBOSE_JPACKAGE && !ignoreDefaultVerbose) {
            addArgument("--verbose");
        }

        return this;
    }

    public String getPrintableCommandLine() {
        return createExecutor().getPrintableCommandLine();
    }

    @Override
    public String toString() {
        return getPrintableCommandLine();
    }

    public void verifyIsOfType(Collection<PackageType> types) {
        verifyIsOfType(types.toArray(PackageType[]::new));
    }

    public void verifyIsOfType(PackageType ... types) {
        final var typesSet = Stream.of(types).collect(Collectors.toSet());
        if (!hasArgument("--type")) {
            if (!isImagePackageType()) {
                if (TKit.isLinux() && typesSet.equals(PackageType.LINUX)) {
                    return;
                }

                if (TKit.isWindows() && typesSet.equals(PackageType.WINDOWS)) {
                    return;
                }

                if (TKit.isOSX() && typesSet.equals(PackageType.MAC)) {
                    return;
                }
            } else if (typesSet.equals(Set.of(PackageType.IMAGE))) {
                return;
            }
        }

        if (!typesSet.contains(packageType())) {
            throw new IllegalArgumentException("Unexpected type");
        }
    }

    public CfgFile readLauncherCfgFile() {
        return readLauncherCfgFile(null);
    }

    public CfgFile readLauncherCfgFile(String launcherName) {
        verifyIsOfType(PackageType.IMAGE);
        if (isRuntime()) {
            return null;
        }
        return ThrowingFunction.toFunction(CfgFile::load).apply(
                appLauncherCfgPath(launcherName));
    }

    public List<String> readRuntimeReleaseFile() {
        verifyIsOfType(PackageType.IMAGE);
        Path release = appLayout().runtimeHomeDirectory().resolve("release");
        try {
            return Files.readAllLines(release);
        } catch (IOException ioe) {
            throw new RuntimeException(ioe);
        }
    }

    public static String escapeAndJoin(String... args) {
        return escapeAndJoin(List.of(args));
    }

    public static String escapeAndJoin(List<String> args) {
        Pattern whitespaceRegexp = Pattern.compile("\\s");

        return args.stream().map(v -> {
            String str = v;
            // Escape backslashes.
            str = str.replace("\\", "\\\\");
            // Escape quotes.
            str = str.replace("\"", "\\\"");
            // If value contains whitespace characters, put the value in quotes
            if (whitespaceRegexp.matcher(str).find()) {
                str = "\"" + str + "\"";
            }
            return str;
        }).collect(Collectors.joining(" "));
    }

    public static Stream<String> stripTimestamps(Stream<String> stream) {
        // [HH:mm:ss.SSS]
        final Pattern timestampRegexp = Pattern.compile(
                "^\\[\\d\\d:\\d\\d:\\d\\d.\\d\\d\\d\\] ");
        return stream.map(str -> {
            Matcher m = timestampRegexp.matcher(str);
            if (m.find()) {
                str = str.substring(m.end());
            }
            return str;
        });
    }

    @Override
    protected boolean isMutable() {
        return !immutable;
    }

    private <T> T onLinuxPackageInstallDir(Function<Path, T> anyInstallDirConsumer,
            Function<Path, T> usrInstallDirConsumer) {
        if (TKit.isLinux()) {
            Path installDir = Path.of(getArgumentValue("--install-dir",
                    () -> "/opt"));
            if (Set.of("/usr", "/usr/local").contains(installDir.toString())) {
                if (usrInstallDirConsumer != null) {
                    return usrInstallDirConsumer.apply(installDir);
                }
            } else if (anyInstallDirConsumer != null) {
                return anyInstallDirConsumer.apply(installDir);
            }
        }
        return null;
    }

    private final class Actions implements Runnable {
        Actions() {
            actions = new ArrayList<>();
        }

        Actions(Actions other) {
            this();
            actions.addAll(other.actions);
        }

        void add(ThrowingConsumer<JPackageCommand> action) {
            Objects.requireNonNull(action);
            verifyMutable();
            actions.add(new Consumer<JPackageCommand>() {
                @Override
                public void accept(JPackageCommand t) {
                    if (!executed) {
                        executed = true;
                        ThrowingConsumer.toConsumer(action).accept(t);
                    }
                }
                private boolean executed;
            });
        }

        @Override
        public void run() {
            verifyMutable();
            actions.forEach(action -> action.accept(JPackageCommand.this));
        }

        private final List<Consumer<JPackageCommand>> actions;
    }

    private Boolean withToolProvider;
    private boolean saveConsoleOutput;
    private boolean suppressOutput;
    private boolean ignoreDefaultRuntime;
    private boolean ignoreDefaultVerbose;
    private boolean immutable;
    private final Actions prerequisiteActions;
    private final Actions verifyActions;
    private Path executeInDirectory;
    private Set<AppLayoutAssert> appLayoutAsserts = Set.of(AppLayoutAssert.values());
    private static boolean defaultWithToolProvider;

    private static final Map<String, PackageType> PACKAGE_TYPES = Functional.identity(
            () -> {
                Map<String, PackageType> reply = new HashMap<>();
                for (PackageType type : PackageType.values()) {
                    reply.put(type.getName(), type);
                }
                return reply;
            }).get();

    public static final Path DEFAULT_RUNTIME_IMAGE = Functional.identity(() -> {
        // Set the property to the path of run-time image to speed up
        // building app images and platform bundles by avoiding running jlink
        // The value of the property will be automativcally appended to
        // jpackage command line if the command line doesn't have
        // `--runtime-image` parameter set.
        String val = TKit.getConfigProperty("runtime-image");
        if (val != null) {
            return Path.of(val);
        }
        return null;
    }).get();

    private static final String UNPACKED_PATH_ARGNAME = "jpt-unpacked-folder";
}<|MERGE_RESOLUTION|>--- conflicted
+++ resolved
@@ -829,13 +829,6 @@
                     TKit.assertFileExists(libjliPath);
                 }
             }
-<<<<<<< HEAD
-
-            var mainJar = getArgumentValue("--main-jar", () -> null);
-            if (mainJar != null) {
-                TKit.assertFileExists(appLayout().appDirectory().resolve(mainJar));
-            }
-=======
         }),
         MAC_BUNDLE_STRUCTURE(cmd -> {
             if (TKit.isOSX()) {
@@ -846,7 +839,6 @@
 
         AppLayoutAssert(Consumer<JPackageCommand> action) {
             this.action = action;
->>>>>>> 29882bfe
         }
 
         private static JPackageCommand convertFromRuntime(JPackageCommand cmd) {
