--- conflicted
+++ resolved
@@ -217,11 +217,7 @@
     public String name() {
         String appImage = getArgumentValue("--app-image");
         if (appImage != null) {
-<<<<<<< HEAD
-            String name =  AppImageFile.load(Path.of(appImage)).mainLauncherName();
-=======
             String name = AppImageFile.load(Path.of(appImage)).mainLauncherName();
->>>>>>> 62a4544b
             // can be null if using foreign app-image
             return ((name != null) ? name : getArgumentValue("--name"));
         }
@@ -233,7 +229,7 @@
         String installerName = getArgumentValue("--name",
                 () -> getArgumentValue("--main-class", () -> null));
         if (installerName == null) {
-            String appImage = getArgumentValue("--app-image", () -> null);
+            String appImage = getArgumentValue("--app-image");
             if (appImage != null) {
                 installerName = AppImageFile.load(Path.of(appImage)).mainLauncherName();
             }
