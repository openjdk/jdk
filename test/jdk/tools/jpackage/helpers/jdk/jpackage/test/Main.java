/*
 * Copyright (c) 2019, 2024, Oracle and/or its affiliates. All rights reserved.
 * DO NOT ALTER OR REMOVE COPYRIGHT NOTICES OR THIS FILE HEADER.
 *
 * This code is free software; you can redistribute it and/or modify it
 * under the terms of the GNU General Public License version 2 only, as
 * published by the Free Software Foundation.
 *
 * This code is distributed in the hope that it will be useful, but WITHOUT
 * ANY WARRANTY; without even the implied warranty of MERCHANTABILITY or
 * FITNESS FOR A PARTICULAR PURPOSE.  See the GNU General Public License
 * version 2 for more details (a copy is included in the LICENSE file that
 * accompanied this code).
 *
 * You should have received a copy of the GNU General Public License version
 * 2 along with this work; if not, write to the Free Software Foundation,
 * Inc., 51 Franklin St, Fifth Floor, Boston, MA 02110-1301 USA.
 *
 * Please contact Oracle, 500 Oracle Parkway, Redwood Shores, CA 94065 USA
 * or visit www.oracle.com if you need additional information or have any
 * questions.
 */

package jdk.jpackage.test;

import java.nio.file.Files;
import java.nio.file.Path;
import java.util.ArrayDeque;
import java.util.ArrayList;
<<<<<<< HEAD
=======
import java.util.Comparator;
>>>>>>> dfddbcaa
import java.util.Deque;
import java.util.List;
import java.util.function.Function;
import java.util.function.Predicate;
<<<<<<< HEAD
import java.util.stream.Collectors;
=======
>>>>>>> dfddbcaa
import static java.util.stream.Collectors.toCollection;
import java.util.stream.Stream;
import static jdk.jpackage.test.TestBuilder.CMDLINE_ARG_PREFIX;


public final class Main {
    public static void main(String args[]) throws Throwable {
        boolean listTests = false;
        List<TestInstance> tests = new ArrayList<>();
        try (TestBuilder testBuilder = new TestBuilder(tests::add)) {
            Deque<String> argsAsList = new ArrayDeque<>(List.of(args));
            while (!argsAsList.isEmpty()) {
                var arg = argsAsList.pop();
                TestBuilder.trace(String.format("Parsing [%s]...", arg));

                if ((CMDLINE_ARG_PREFIX + "list").equals(arg)) {
                    listTests = true;
                    continue;
                }

                if (arg.startsWith("@")) {
                    // Command file
<<<<<<< HEAD
                    var newArgs = Files.readAllLines(Path.of(arg.substring(1))).stream().map(line -> {
                        return Stream.of(line.split("\\s+"));
                    }).flatMap(x -> x).collect(toCollection(ArrayDeque::new));
=======
                    // @=args will read arguments from the "args" file, one argument per line
                    // @args will read arguments from the "args" file, splitting lines into arguments at whitespaces
                    arg = arg.substring(1);
                    var oneArgPerLine = arg.startsWith("=");
                    if (oneArgPerLine) {
                        arg = arg.substring(1);
                    }

                    var newArgsStream = Files.readAllLines(Path.of(arg)).stream();
                    if (!oneArgPerLine) {
                        newArgsStream.map(line -> {
                            return Stream.of(line.split("\\s+"));
                        }).flatMap(x -> x);
                    }

                    var newArgs = newArgsStream.collect(toCollection(ArrayDeque::new));
>>>>>>> dfddbcaa
                    newArgs.addAll(argsAsList);
                    argsAsList = newArgs;
                    continue;
                }

                boolean success = false;
                try {
                    testBuilder.processCmdLineArg(arg);
                    success = true;
                } catch (Throwable throwable) {
                    TKit.unbox(throwable);
                } finally {
                    if (!success) {
                        TKit.log(
                                String.format("Error processing parameter=[%s]",
                                        arg));
                    }
                }
            }
        }

        // Order tests by their full names to have stable test sequence.
        List<TestInstance> orderedTests = tests.stream()
                .sorted(Comparator.comparing(TestInstance::fullName)).toList();

        if (listTests) {
            // Just list the tests
            orderedTests.forEach(test -> System.out.println(String.format(
                    "%s; workDir=[%s]", test.fullName(), test.workDir())));
            return;
        }

        TKit.withExtraLogStream(() -> runTests(orderedTests));
    }

    private static void runTests(List<TestInstance> tests) {
        TKit.runTests(tests);

        final long passedCount = tests.stream().filter(TestInstance::passed).count();
        TKit.log(String.format("[==========] %d tests ran", tests.size()));
        TKit.log(String.format("[  PASSED  ] %d %s", passedCount,
                passedCount == 1 ? "test" : "tests"));

        reportDetails(tests, "[  SKIPPED ]", TestInstance::skipped, false);
        reportDetails(tests, "[  FAILED  ]", TestInstance::failed, true);

        var withSkipped = reportSummary(tests, "SKIPPED", TestInstance::skipped);
        var withFailures = reportSummary(tests, "FAILED", TestInstance::failed);

        if (withFailures != null) {
            throw withFailures;
        }

        if (withSkipped != null) {
            tests.stream().filter(TestInstance::skipped).findFirst().get().rethrowIfSkipped();
        }
    }

    private static long reportDetails(List<TestInstance> tests,
            String label, Predicate<TestInstance> selector, boolean printWorkDir) {

        final Function<TestInstance, String> makeMessage = test -> {
            if (printWorkDir) {
                return String.format("%s %s; workDir=[%s]", label,
                        test.fullName(), test.workDir());
            }
            return String.format("%s %s", label, test.fullName());
        };

        final long count = tests.stream().filter(selector).count();
        if (count != 0) {
            TKit.log(String.format("%s %d %s, listed below", label, count, count
                    == 1 ? "test" : "tests"));
            tests.stream().filter(selector).map(makeMessage).forEachOrdered(
                    TKit::log);
        }

        return count;
    }

    private static RuntimeException reportSummary(List<TestInstance> tests,
            String label, Predicate<TestInstance> selector) {
        final long count = tests.stream().filter(selector).count();
        if (count != 0) {
            final String message = String.format("%d %s %s", count, label, count
                    == 1 ? "TEST" : "TESTS");
            TKit.log(message);
            return new RuntimeException(message);
        }

        return null;
    }
}<|MERGE_RESOLUTION|>--- conflicted
+++ resolved
@@ -27,18 +27,11 @@
 import java.nio.file.Path;
 import java.util.ArrayDeque;
 import java.util.ArrayList;
-<<<<<<< HEAD
-=======
 import java.util.Comparator;
->>>>>>> dfddbcaa
 import java.util.Deque;
 import java.util.List;
 import java.util.function.Function;
 import java.util.function.Predicate;
-<<<<<<< HEAD
-import java.util.stream.Collectors;
-=======
->>>>>>> dfddbcaa
 import static java.util.stream.Collectors.toCollection;
 import java.util.stream.Stream;
 import static jdk.jpackage.test.TestBuilder.CMDLINE_ARG_PREFIX;
@@ -61,28 +54,9 @@
 
                 if (arg.startsWith("@")) {
                     // Command file
-<<<<<<< HEAD
                     var newArgs = Files.readAllLines(Path.of(arg.substring(1))).stream().map(line -> {
                         return Stream.of(line.split("\\s+"));
                     }).flatMap(x -> x).collect(toCollection(ArrayDeque::new));
-=======
-                    // @=args will read arguments from the "args" file, one argument per line
-                    // @args will read arguments from the "args" file, splitting lines into arguments at whitespaces
-                    arg = arg.substring(1);
-                    var oneArgPerLine = arg.startsWith("=");
-                    if (oneArgPerLine) {
-                        arg = arg.substring(1);
-                    }
-
-                    var newArgsStream = Files.readAllLines(Path.of(arg)).stream();
-                    if (!oneArgPerLine) {
-                        newArgsStream.map(line -> {
-                            return Stream.of(line.split("\\s+"));
-                        }).flatMap(x -> x);
-                    }
-
-                    var newArgs = newArgsStream.collect(toCollection(ArrayDeque::new));
->>>>>>> dfddbcaa
                     newArgs.addAll(argsAsList);
                     argsAsList = newArgs;
                     continue;
