/*
 * Copyright (c) 2019, 2025, Oracle and/or its affiliates. All rights reserved.
 * DO NOT ALTER OR REMOVE COPYRIGHT NOTICES OR THIS FILE HEADER.
 *
 * This code is free software; you can redistribute it and/or modify it
 * under the terms of the GNU General Public License version 2 only, as
 * published by the Free Software Foundation.
 *
 * This code is distributed in the hope that it will be useful, but WITHOUT
 * ANY WARRANTY; without even the implied warranty of MERCHANTABILITY or
 * FITNESS FOR A PARTICULAR PURPOSE.  See the GNU General Public License
 * version 2 for more details (a copy is included in the LICENSE file that
 * accompanied this code).
 *
 * You should have received a copy of the GNU General Public License version
 * 2 along with this work; if not, write to the Free Software Foundation,
 * Inc., 51 Franklin St, Fifth Floor, Boston, MA 02110-1301 USA.
 *
 * Please contact Oracle, 500 Oracle Parkway, Redwood Shores, CA 94065 USA
 * or visit www.oracle.com if you need additional information or have any
 * questions.
 */
package jdk.jpackage.test;

import static jdk.jpackage.internal.util.function.ExceptionBox.rethrowUnchecked;
import static jdk.jpackage.internal.util.function.ThrowingBiConsumer.toBiConsumer;
import static jdk.jpackage.internal.util.function.ThrowingConsumer.toConsumer;
import static jdk.jpackage.internal.util.function.ThrowingSupplier.toSupplier;
import static jdk.jpackage.test.PackageType.LINUX;
import static jdk.jpackage.test.PackageType.MAC_PKG;
import static jdk.jpackage.test.PackageType.NATIVE;
import static jdk.jpackage.test.PackageType.WINDOWS;

import java.awt.GraphicsEnvironment;
import java.io.IOException;
import java.nio.file.Files;
import java.nio.file.Path;
import java.util.ArrayList;
import java.util.Collection;
import java.util.Collections;
import java.util.Comparator;
import java.util.HashMap;
import java.util.HashSet;
import java.util.List;
import java.util.ListIterator;
import java.util.Map;
import java.util.Objects;
import java.util.Optional;
import java.util.Set;
import java.util.function.BiConsumer;
import java.util.function.BiFunction;
import java.util.function.Consumer;
import java.util.function.Function;
import java.util.function.Predicate;
import java.util.function.Supplier;
import java.util.stream.Collectors;
import java.util.stream.Stream;
import java.util.stream.StreamSupport;
import jdk.jpackage.internal.util.function.ThrowingBiConsumer;
import jdk.jpackage.internal.util.function.ThrowingConsumer;
import jdk.jpackage.internal.util.function.ThrowingRunnable;


/**
 * Instance of PackageTest is for configuring and running a single jpackage
 * command to produce platform specific package bundle.
 *
 * Provides methods to hook up custom configuration of jpackage command and
 * verification of the output bundle.
 */
public final class PackageTest extends RunnablePackageTest {

    public PackageTest() {
        isPackageTypeSupported = PackageType::isSupported;
        jpackageFactory = JPackageCommand::new;
        packageHandlers = new HashMap<>();
        disabledInstallers = new HashSet<>();
        disabledUninstallers = new HashSet<>();
        excludeTypes = new HashSet<>();
        forTypes();
        setExpectedExitCode(0);
        setExpectedInstallExitCode(0);
        namedInitializers = new HashSet<>();
        handlers = NATIVE.stream()
                .collect(Collectors.toMap(v -> v, v -> new Handler()));
    }

    public PackageTest excludeTypes(PackageType... types) {
        excludeTypes.addAll(Stream.of(types).collect(Collectors.toSet()));
        return forTypes(currentTypes);
    }

    public PackageTest excludeTypes(Collection<PackageType> types) {
        return excludeTypes(types.toArray(PackageType[]::new));
    }

    public PackageTest forTypes(PackageType... types) {
        Collection<PackageType> newTypes;
        if (types.length == 0) {
            newTypes = NATIVE;
        } else {
            newTypes = Stream.of(types).collect(Collectors.toSet());
        }
        currentTypes = newTypes.stream()
                .filter(isPackageTypeSupported)
                .filter(Predicate.not(excludeTypes::contains))
                .collect(Collectors.toUnmodifiableSet());
        return this;
    }

    public PackageTest forTypes(Collection<PackageType> types) {
        return forTypes(types.toArray(PackageType[]::new));
    }

    public PackageTest notForTypes(PackageType... types) {
        return notForTypes(List.of(types));
    }

    public PackageTest notForTypes(Collection<PackageType> types) {
        Set<PackageType> workset = new HashSet<>(currentTypes);
        workset.removeAll(types);
        return forTypes(workset);
    }

    public PackageTest setExpectedExitCode(int v) {
        expectedJPackageExitCode = v;
        return this;
    }

    public PackageTest setExpectedInstallExitCode(int v) {
        expectedInstallExitCode = v;
        return this;
    }

    public PackageTest ignoreBundleOutputDir() {
        return ignoreBundleOutputDir(true);
    }

    public PackageTest ignoreBundleOutputDir(boolean v) {
        ignoreBundleOutputDir = v;
        return this;
    }

    private PackageTest addInitializer(ThrowingConsumer<JPackageCommand> v, String id) {
        Objects.requireNonNull(v);
        if (id != null) {
            if (namedInitializers.contains(id)) {
                return this;
            }

            namedInitializers.add(id);
        }
        currentTypes.forEach(type -> handlers.get(type).addInitializer(toConsumer(v)));
        return this;
    }

    private PackageTest addRunOnceInitializer(ThrowingRunnable v, String id) {
        Objects.requireNonNull(v);
        return addInitializer(new ThrowingConsumer<JPackageCommand>() {
            @Override
            public void accept(JPackageCommand unused) throws Throwable {
                if (!executed) {
                    executed = true;
                    v.run();
                }
            }

            private boolean executed;
        }, id);
    }

    public PackageTest addInitializer(ThrowingConsumer<JPackageCommand> v) {
        return addInitializer(v, null);
    }

    public PackageTest addRunOnceInitializer(ThrowingRunnable v) {
        return addRunOnceInitializer(v, null);
    }

    public PackageTest addBundleVerifier(ThrowingBiConsumer<JPackageCommand, Executor.Result> v) {
        Objects.requireNonNull(v);
        currentTypes.forEach(type -> handlers.get(type).addBundleVerifier(toBiConsumer(v)));
        return this;
    }

    public PackageTest addBundleVerifier(ThrowingConsumer<JPackageCommand> v) {
        Objects.requireNonNull(v);
        return addBundleVerifier((cmd, unused) -> toConsumer(v).accept(cmd));
    }

    public PackageTest addBundlePropertyVerifier(String propertyName,
            Predicate<String> pred, String predLabel) {
        Objects.requireNonNull(propertyName);
        Objects.requireNonNull(pred);
        return addBundleVerifier(cmd -> {
            final String value;
            if (isOfType(cmd, LINUX)) {
                value = LinuxHelper.getBundleProperty(cmd, propertyName);
            } else if (isOfType(cmd, WINDOWS)) {
                value = WindowsHelper.getMsiProperty(cmd, propertyName);
            } else {
                throw new IllegalStateException();
            }
            TKit.assertTrue(pred.test(value), String.format(
                    "Check value of %s property %s [%s]", propertyName,
                    predLabel, value));
        });
    }

    public PackageTest addBundlePropertyVerifier(String propertyName,
            String expectedPropertyValue) {
        return addBundlePropertyVerifier(propertyName,
                expectedPropertyValue::equals, "is");
    }

    public PackageTest addBundleDesktopIntegrationVerifier(boolean integrated) {
        forTypes(LINUX, () -> {
            LinuxHelper.addBundleDesktopIntegrationVerifier(this, integrated);
        });
        return this;
    }

    public PackageTest addInstallVerifier(ThrowingConsumer<JPackageCommand> v) {
        currentTypes.forEach(type -> handlers.get(type).addInstallVerifier(
                toConsumer(v)));
        return this;
    }

    public PackageTest addUninstallVerifier(ThrowingConsumer<JPackageCommand> v) {
        currentTypes.forEach(type -> handlers.get(type).addUninstallVerifier(
                toConsumer(v)));
        return this;
    }

    public PackageTest disablePackageInstaller() {
        currentTypes.forEach(disabledInstallers::add);
        return this;
    }

    public PackageTest disablePackageUninstaller() {
        currentTypes.forEach(disabledUninstallers::add);
        return this;
    }

    public PackageTest createMsiLog(boolean v) {
        createMsiLog = v;
        return this;
    }

    static void withFileAssociationsTestRuns(FileAssociations fa,
            ThrowingBiConsumer<FileAssociations.TestRun, List<Path>> consumer) {
        Objects.requireNonNull(consumer);
        for (var testRun : fa.getTestRuns()) {
            TKit.withTempDirectory("fa-test-files", tempDir -> {
                List<Path> testFiles = StreamSupport.stream(testRun.getFileNames().spliterator(), false).map(fname -> {
                    return tempDir.resolve(fname + fa.getSuffix()).toAbsolutePath().normalize();
                }).toList();

                testFiles.forEach(toConsumer(Files::createFile));

                if (TKit.isLinux()) {
                    testFiles.forEach(LinuxHelper::initFileAssociationsTestFile);
                }

                consumer.accept(testRun, testFiles);
            });
        }
    }

    PackageTest addHelloAppFileAssociationsVerifier(FileAssociations fa) {
        Objects.requireNonNull(fa);

        // Setup test app to have valid jpackage command line before
        // running check of type of environment.
        addHelloAppInitializer(null);

        forTypes(LINUX, () -> {
            LinuxHelper.addFileAssociationsVerifier(this, fa);
        });

        String noActionMsg = "Not running file associations test";
        if (GraphicsEnvironment.isHeadless()) {
            TKit.trace(String.format(
                    "%s because running in headless environment", noActionMsg));
            return this;
        }

        addInstallVerifier(cmd -> {
            if (cmd.isFakeRuntime(noActionMsg) || cmd.isPackageUnpacked(noActionMsg)) {
                return;
            }

            withFileAssociationsTestRuns(fa, (testRun, testFiles) -> {
                final Path appOutput = testFiles.get(0).getParent()
                        .resolve(HelloApp.OUTPUT_FILENAME);
                Files.deleteIfExists(appOutput);

                List<String> expectedArgs = testRun.openFiles(testFiles);
                TKit.waitForFileCreated(appOutput, 7);

                // Wait a little bit after file has been created to
                // make sure there are no pending writes into it.
                Thread.sleep(3000);
                HelloApp.verifyOutputFile(appOutput, expectedArgs,
                        Collections.emptyMap());
            });

            if (isOfType(cmd, WINDOWS)) {
                // Verify context menu label in registry.
                String progId = WindowsHelper.queryRegistryValue(
                        String.format("HKEY_LOCAL_MACHINE\\SOFTWARE\\Classes\\%s", fa.getSuffix()), "");
                TKit.assertNotNull(progId, "context menu progId found");
                String contextMenuLabel = WindowsHelper.queryRegistryValue(
                        String.format("HKEY_CLASSES_ROOT\\%s\\shell\\open", progId), "");
                TKit.assertNotNull(contextMenuLabel, "context menu label found");
                String appName = cmd.getArgumentValue("--name");
                TKit.assertTrue(String.format("Open with %s", appName).equals(contextMenuLabel), "context menu label text");
            }
        });

        return this;
    }

    public PackageTest forTypes(Collection<PackageType> types, Runnable action) {
        final var oldTypes = Set.of(currentTypes.toArray(PackageType[]::new));
        try {
            forTypes(types);
            action.run();
        } finally {
            forTypes(oldTypes);
        }
        return this;
    }

    public PackageTest forTypes(PackageType type, Runnable action) {
        return forTypes(List.of(type), action);
    }

    public PackageTest notForTypes(Collection<PackageType> types, Runnable action) {
        Set<PackageType> workset = new HashSet<>(currentTypes);
        workset.removeAll(types);
        return forTypes(workset, action);
    }

    public PackageTest notForTypes(PackageType type, Runnable action) {
        return notForTypes(List.of(type), action);
    }

    public PackageTest configureHelloApp() {
        return configureHelloApp(null);
    }

    public PackageTest configureHelloApp(String javaAppDesc) {
        addHelloAppInitializer(javaAppDesc);
        addInstallVerifier(HelloApp::executeLauncherAndVerifyOutput);
        return this;
    }

    public PackageTest addHelloAppInitializer(String javaAppDesc) {
        addInitializer(
                cmd -> new HelloApp(JavaAppDesc.parse(javaAppDesc)).addTo(cmd),
                "HelloApp");
        return this;
    }

    public static class Group extends RunnablePackageTest {
        public Group(PackageTest... tests) {
            handlers = Stream.of(tests)
                    .map(PackageTest::createPackageTypeHandlers)
                    .flatMap(List<Consumer<Action>>::stream)
                    .collect(Collectors.toUnmodifiableList());
        }

        @Override
        protected void runAction(Action... action) {
            if (Set.of(action).contains(Action.UNINSTALL)) {
                ListIterator<Consumer<Action>> listIterator = handlers.listIterator(
                        handlers.size());
                while (listIterator.hasPrevious()) {
                    var handler = listIterator.previous();
                    List.of(action).forEach(handler::accept);
                }
            } else {
                handlers.forEach(handler -> List.of(action).forEach(handler::accept));
            }
        }

        private final List<Consumer<Action>> handlers;
    }

    PackageTest packageHandlers(PackageHandlers v) {
        Objects.requireNonNull(v);
        currentTypes.forEach(type -> packageHandlers.put(type, v));
        return this;
    }

    PackageTest isPackageTypeSupported(Predicate<PackageType> v) {
        Objects.requireNonNull(v);
        isPackageTypeSupported = v;
        return this;
    }

    PackageTest jpackageFactory(Supplier<JPackageCommand> v) {
        Objects.requireNonNull(v);
        jpackageFactory = v;
        return this;
    }

    record PackageHandlers(Function<JPackageCommand, Integer> installHandler,
            Consumer<JPackageCommand> uninstallHandler,
            Optional<? extends BiFunction<JPackageCommand, Path, Path>> unpackHandler) {

        PackageHandlers(Function<JPackageCommand, Integer> installHandler,
                Consumer<JPackageCommand> uninstallHandler,
                BiFunction<JPackageCommand, Path, Path> unpackHandler) {
            this(installHandler, uninstallHandler, Optional.of(unpackHandler));
        }

        PackageHandlers {
            Objects.requireNonNull(installHandler);
            Objects.requireNonNull(uninstallHandler);
            Objects.requireNonNull(unpackHandler);
        }

        PackageHandlers copyWithNopInstaller() {
            return new PackageHandlers(cmd -> 0, uninstallHandler, unpackHandler);
        }

        PackageHandlers copyWithNopUninstaller() {
            return new PackageHandlers(installHandler, cmd -> {}, unpackHandler);
        }

        int install(JPackageCommand cmd) {
            return installHandler.apply(cmd);
        }

        Path unpack(JPackageCommand cmd, Path unpackDir) {
            return unpackHandler.orElseThrow().apply(cmd, unpackDir);
        }

        void uninstall(JPackageCommand cmd) {
            uninstallHandler.accept(cmd);
        }
    }

    @Override
    protected void runActions(List<Action[]> actions) {
        createPackageTypeHandlers().forEach(
                handler -> actions.forEach(
                        action -> List.of(action).forEach(handler::accept)));
    }

    @Override
    protected void runAction(Action... action) {
        throw new UnsupportedOperationException();
    }

    private List<Consumer<Action>> createPackageTypeHandlers() {
        return handlers.entrySet().stream()
                .filter(entry -> !entry.getValue().isVoid())
                .filter(entry -> NATIVE.contains(entry.getKey()))
                .sorted(Comparator.comparing(Map.Entry::getKey))
                .map(entry -> {
                    return  createPackageTypeHandler(entry.getKey(), entry.getValue());
                }).toList();
    }

    private record PackageTypePipeline(PackageType type, int expectedJPackageExitCode,
            int expectedInstallExitCode, PackageHandlers packageHandlers, Handler handler,
            JPackageCommand cmd, State state) implements Consumer<Action> {

        PackageTypePipeline {
            Objects.requireNonNull(type);
            Objects.requireNonNull(packageHandlers);
            Objects.requireNonNull(handler);
            Objects.requireNonNull(cmd);
            Objects.requireNonNull(state);
        }

        PackageTypePipeline(PackageType type, int expectedJPackageExitCode,
                int expectedInstallExitCode, PackageHandlers packageHandlers,
                Handler handler, JPackageCommand cmd) {
            this(type, expectedJPackageExitCode, expectedInstallExitCode,
                    packageHandlers, handler, cmd, new State());
        }

        @Override
        public void accept(Action action) {
            switch(analizeAction(action)) {
                case SKIP_NO_PACKAGE_HANDLER -> {
                    TKit.trace(String.format("No handler of [%s] action for %s command",
                            action, cmd.getPrintableCommandLine()));
                    return;
                }
                case SKIP -> {
                    TKit.trace(String.format("Skip [%s] action of %s command",
                            action, cmd.getPrintableCommandLine()));
                    return;
                }
                case PROCESS -> {
                }
            }

<<<<<<< HEAD
                final Supplier<JPackageCommand> curCmd = () -> {
                    if (Set.of(Action.INITIALIZE, Action.CREATE).contains(action)) {
                        return cmd;
                    } else {
                        return cmd.createImmutableCopy();
                    }
                };

                switch (action) {
                    case UNPACK: {
                        cmd.setUnpackedPackageLocation(null);
                        handleAction(action,
                                packageHandlers.get(type).unpackHandler,
                                handler -> {
                                    unpackDir = TKit.createTempDirectory(
                                            String.format("unpacked-%s",
                                                    type.getType()));
                                    unpackDir = handler.apply(cmd, unpackDir);
                                    cmd.setUnpackedPackageLocation(unpackDir);
                                });
                        break;
=======
            switch (action) {
                case UNPACK -> {
                    cmd.setUnpackedPackageLocation(null);
                    final var unpackRootDir = TKit.createTempDirectory(
                            String.format("unpacked-%s", type.getName()));
                    final Path unpackDir = packageHandlers.unpack(cmd, unpackRootDir);
                    if (!unpackDir.startsWith(TKit.workDir())) {
                        state.deleteUnpackDirs.add(unpackDir);
>>>>>>> 3e86b3a8
                    }
                    cmd.setUnpackedPackageLocation(unpackDir);
                }

                case INSTALL -> {
                    cmd.setUnpackedPackageLocation(null);
                    final int installExitCode = packageHandlers.install(cmd);
                    TKit.assertEquals(expectedInstallExitCode, installExitCode,
                            String.format("Check installer exited with %d code", expectedInstallExitCode));
                }

                case UNINSTALL -> {
                    cmd.setUnpackedPackageLocation(null);
                    packageHandlers.uninstall(cmd);
                }

                case CREATE -> {
                    cmd.setUnpackedPackageLocation(null);
                    handler.processAction(action, cmd, expectedJPackageExitCode);
                }

                case INITIALIZE -> {
                    handler.processAction(action, cmd, expectedJPackageExitCode);
                }

                case FINALIZE -> {
                    state.deleteUnpackDirs.forEach(TKit::deleteDirectoryRecursive);
                    state.deleteUnpackDirs.clear();
                }

                default -> {
                    handler.processAction(action, cmd.createImmutableCopy(), expectedJPackageExitCode);
                }
            }
        }

        private enum ActionAction {
            PROCESS,
            SKIP,
            SKIP_NO_PACKAGE_HANDLER
        }

        private ActionAction analizeAction(Action action) {
            Objects.requireNonNull(action);

            if (jpackageFailed()) {
                return ActionAction.SKIP;
            }

            switch (action) {
                case CREATE -> {
                    state.packageActions.add(action);
                }
                case INSTALL -> {
                    state.packageActions.add(action);
                    state.packageActions.remove(Action.UNPACK);
                }
                case UNINSTALL -> {
                    state.packageActions.add(action);
                    if (installFailed()) {
                        return ActionAction.SKIP;
                    }
                }
                case UNPACK -> {
                    state.packageActions.add(action);
                    state.packageActions.remove(Action.INSTALL);
                    if (unpackNotSupported()) {
                        return ActionAction.SKIP_NO_PACKAGE_HANDLER;
                    }
                }
                case VERIFY_INSTALL -> {
                    if (unpackNotSupported()) {
                        return ActionAction.SKIP;
                    }

                    if (installFailed()) {
                        return ActionAction.SKIP;
                    }
                }
                case VERIFY_UNINSTALL -> {
                    if (installFailed() && processed(Action.UNINSTALL)) {
                        return ActionAction.SKIP;
                    }
                }
                default -> {
                    // NOP
                }
            }

            return ActionAction.PROCESS;
        }

        private boolean processed(Action action) {
            Objects.requireNonNull(action);
            return state.packageActions.contains(action);
        }

        private boolean installFailed() {
            return processed(Action.INSTALL) && expectedInstallExitCode != 0;
        }

        private boolean jpackageFailed() {
            return processed(Action.CREATE) && expectedJPackageExitCode != 0;
        }

        private boolean unpackNotSupported() {
            return processed(Action.UNPACK) && packageHandlers.unpackHandler().isEmpty();
        }

        private final static class State {
            private final Set<Action> packageActions = new HashSet<>();
            private final List<Path> deleteUnpackDirs = new ArrayList<>();
        }
    }

    private Consumer<Action> createPackageTypeHandler(PackageType type, Handler handler) {
        final var cmd = jpackageFactory.get();
        cmd.setDefaultInputOutput().setDefaultAppName();
        if (BUNDLE_OUTPUT_DIR != null && !ignoreBundleOutputDir) {
            cmd.setArgumentValue("--dest", BUNDLE_OUTPUT_DIR.toString());
        }
        type.applyTo(cmd);
        return new PackageTypePipeline(type, expectedJPackageExitCode,
                expectedInstallExitCode, getPackageHandlers(type), handler.copy(), cmd);
    }

    private record Handler(List<Consumer<JPackageCommand>> initializers,
            List<BiConsumer<JPackageCommand, Executor.Result>> bundleVerifiers,
            List<Consumer<JPackageCommand>> installVerifiers,
            List<Consumer<JPackageCommand>> uninstallVerifiers) {

        Handler() {
            this(new ArrayList<>(), new ArrayList<>(), new ArrayList<>(), new ArrayList<>());
        }

        Handler copy() {
            return new Handler(List.copyOf(initializers), List.copyOf(bundleVerifiers),
                    List.copyOf(installVerifiers), List.copyOf(uninstallVerifiers));
        }

        boolean isVoid() {
            return initializers.isEmpty();
        }

        void addInitializer(Consumer<JPackageCommand> v) {
            initializers.add(v);
        }

        void addBundleVerifier(BiConsumer<JPackageCommand, Executor.Result> v) {
            bundleVerifiers.add(v);
        }

        void addInstallVerifier(Consumer<JPackageCommand> v) {
            installVerifiers.add(v);
        }

        void addUninstallVerifier(Consumer<JPackageCommand> v) {
            uninstallVerifiers.add(v);
        }

        public void processAction(Action action, JPackageCommand cmd, int expectedJPackageExitCode) {
            switch (action) {
                case INITIALIZE -> {
                    initializers.forEach(v -> v.accept(cmd));
                    if (cmd.isImagePackageType()) {
                        throw new UnsupportedOperationException();
                    }
                    cmd.executePrerequisiteActions();
                }

                case CREATE -> {
                    Executor.Result result = cmd.execute(expectedJPackageExitCode);
                    if (expectedJPackageExitCode == 0) {
                        TKit.assertFileExists(cmd.outputBundle());
                    } else {
                        cmd.nullableOutputBundle().ifPresent(outputBundle -> {
                            TKit.assertPathExists(outputBundle, false);
                        });
                    }
                    verifyPackageBundle(cmd, result, expectedJPackageExitCode);
                }

                case VERIFY_INSTALL -> {
                    if (expectedJPackageExitCode == 0) {
                        verifyPackageInstalled(cmd);
                    }
                }

                case VERIFY_UNINSTALL -> {
                    if (expectedJPackageExitCode == 0) {
                        verifyPackageUninstalled(cmd);
                    }
                }

                case PURGE -> {
                    var bundle = cmd.outputBundle();
                    if (toSupplier(() -> TKit.deleteIfExists(bundle)).get()) {
                        TKit.trace(String.format("Deleted [%s] package", bundle));
                    }
                }

                default -> {
                    // NOP
                }
            }
        }

        private void verifyPackageBundle(JPackageCommand cmd,
                Executor.Result result, int expectedJPackageExitCode) {
            if (expectedJPackageExitCode == 0) {
                if (isOfType(cmd, LINUX)) {
                    LinuxHelper.verifyPackageBundleEssential(cmd);
                }
            }
            bundleVerifiers.forEach(v -> v.accept(cmd, result));
        }

        private void verifyPackageInstalled(JPackageCommand cmd) {
            final String formatString;
            if (cmd.isPackageUnpacked()) {
                formatString = "Verify unpacked: %s";
            } else {
                formatString = "Verify installed: %s";
            }
            TKit.trace(String.format(formatString, cmd.getPrintableCommandLine()));

            Optional.ofNullable(cmd.unpackedPackageDirectory()).ifPresent(
                    unpackedDir -> {
                        verifyRootCountInUnpackedPackage(cmd, unpackedDir);
                    });

            if (!cmd.isRuntime()) {
                if (isOfType(cmd, WINDOWS) && !cmd.isPackageUnpacked("Not verifying desktop integration")) {
                    // Check main launcher
                    WindowsHelper.verifyDesktopIntegration(cmd, null);
                    // Check additional launchers
                    cmd.addLauncherNames().forEach(name -> {
                        WindowsHelper.verifyDesktopIntegration(cmd, name);
                    });
                }
            }

            if (isOfType(cmd, LauncherAsServiceVerifier.SUPPORTED_PACKAGES)) {
                LauncherAsServiceVerifier.verify(cmd);
            }

            cmd.assertAppLayout();

            installVerifiers.forEach(v -> v.accept(cmd));
        }

        private void verifyRootCountInUnpackedPackage(JPackageCommand cmd,
                Path unpackedDir) {

            final boolean withServices = !cmd.isRuntime()
                    && !LauncherAsServiceVerifier.getLaunchersAsServices(cmd).isEmpty();

            final long expectedRootCount;
            if (isOfType(cmd, WINDOWS)) {
                // On Windows it is always two entries:
                // installation home directory and MSI file
                expectedRootCount = 2;
            } else if (withServices && isOfType(cmd, MAC_PKG)) {
                expectedRootCount = 2;
            } else if (isOfType(cmd, LINUX)) {
                Set<Path> roots = new HashSet<>();
                roots.add(Path.of("/").resolve(Path.of(cmd.getArgumentValue(
                        "--install-dir", () -> "/opt")).getName(0)));
                if (withServices) {
                    // /lib/systemd
                    roots.add(Path.of("/lib"));
                }
                if (cmd.hasArgument("--license-file")) {
                    switch (cmd.packageType()) {
                        case LINUX_RPM -> {
                            // License file is in /usr/share/licenses subtree
                            roots.add(Path.of("/usr"));
                        }

                        case LINUX_DEB -> {
                            Path installDir = cmd.appInstallationDirectory();
                            if (installDir.equals(Path.of("/"))
                                    || installDir.startsWith("/usr")) {
                                // License file is in /usr/share/doc subtree
                                roots.add(Path.of("/usr"));
                            }
                        }

                        default -> {
                            throw new UnsupportedOperationException();
                        }
                    }
                }
                expectedRootCount = roots.size();
            } else {
                expectedRootCount = 1;
            }

            try ( var files = Files.list(unpackedDir)) {
                TKit.assertEquals(expectedRootCount, files.count(),
                        String.format(
                                "Check the package has %d top installation directories",
                                expectedRootCount));
            } catch (IOException ex) {
                rethrowUnchecked(ex);
            }
        }

        private void verifyPackageUninstalled(JPackageCommand cmd) {
            TKit.trace(String.format("Verify uninstalled: %s",
                    cmd.getPrintableCommandLine()));
            if (!cmd.isRuntime()) {
                TKit.assertPathExists(cmd.appLauncherPath(), false);

                if (isOfType(cmd, WINDOWS)) {
                    // Check main launcher
                    WindowsHelper.verifyDesktopIntegration(cmd, null);
                    // Check additional launchers
                    cmd.addLauncherNames().forEach(name -> {
                        WindowsHelper.verifyDesktopIntegration(cmd, name);
                    });
                }
            }

            Path appInstallDir = cmd.appInstallationDirectory();
            if (isOfType(cmd, LINUX) && Path.of("/").equals(appInstallDir)) {
                ApplicationLayout appLayout = cmd.appLayout();
                TKit.assertPathExists(appLayout.runtimeDirectory(), false);
            } else {
                TKit.assertPathExists(appInstallDir, false);
            }

            if (isOfType(cmd, LauncherAsServiceVerifier.SUPPORTED_PACKAGES)) {
                LauncherAsServiceVerifier.verifyUninstalled(cmd);
            }

            uninstallVerifiers.forEach(v -> v.accept(cmd));
        }
    }

    private PackageHandlers getDefaultPackageHandlers(PackageType type) {
        switch (type) {
            case LINUX_DEB -> {
                return LinuxHelper.createDebPackageHandlers();
            }
            case LINUX_RPM -> {
                return LinuxHelper.createRpmPackageHandlers();
            }
            case WIN_MSI -> {
                return WindowsHelper.createMsiPackageHandlers(createMsiLog);
            }
            case WIN_EXE -> {
                return WindowsHelper.createExePackageHandlers(createMsiLog);
            }
            case MAC_DMG -> {
                return MacHelper.createDmgPackageHandlers();
            }
            case MAC_PKG -> {
                return MacHelper.createPkgPackageHandlers();
            }
            default -> {
                throw new IllegalArgumentException();
            }
        }
    }

    private PackageHandlers getPackageHandlers(PackageType type) {
        Objects.requireNonNull(type);

        var reply = Optional.ofNullable(packageHandlers.get(type)).orElseGet(() -> {
            if (TKit.isLinux() && !PackageType.LINUX.contains(type)) {
                throw new IllegalArgumentException();
            } else if (TKit.isWindows() && !PackageType.WINDOWS.contains(type)) {
                throw new IllegalArgumentException();
            } else if (TKit.isOSX() && !PackageType.MAC.contains(type)) {
                throw new IllegalArgumentException();
            } else {
                return getDefaultPackageHandlers(type);
            }
        });

        if (disabledInstallers.contains(type)) {
            reply = reply.copyWithNopInstaller();
        }

        if (disabledUninstallers.contains(type)) {
            reply = reply.copyWithNopUninstaller();
        }

        return reply;
    }

    private static boolean isOfType(JPackageCommand cmd, PackageType packageTypes) {
        return isOfType(cmd, Set.of(packageTypes));
    }

    private static boolean isOfType(JPackageCommand cmd, Set<PackageType> packageTypes) {
        return Optional.ofNullable(cmd.packageType()).map(packageTypes::contains).orElse(false);
    }

    private Collection<PackageType> currentTypes;
    private Set<PackageType> excludeTypes;
    private int expectedJPackageExitCode;
    private int expectedInstallExitCode;
    private final Map<PackageType, Handler> handlers;
    private final Set<String> namedInitializers;
    private final Map<PackageType, PackageHandlers> packageHandlers;
    private final Set<PackageType> disabledInstallers;
    private final Set<PackageType> disabledUninstallers;
    private Predicate<PackageType> isPackageTypeSupported;
    private Supplier<JPackageCommand> jpackageFactory;
    private boolean ignoreBundleOutputDir;
    private boolean createMsiLog;

    private static final Path BUNDLE_OUTPUT_DIR;

    static {
        final String propertyName = "output";
        String val = TKit.getConfigProperty(propertyName);
        if (val == null) {
            BUNDLE_OUTPUT_DIR = null;
        } else {
            BUNDLE_OUTPUT_DIR = Path.of(val).toAbsolutePath();

            if (!Files.isDirectory(BUNDLE_OUTPUT_DIR)) {
                throw new IllegalArgumentException(String.format("Invalid value of %s sytem property: [%s]. Should be existing directory",
                        TKit.getConfigPropertyName(propertyName),
                        BUNDLE_OUTPUT_DIR));
            }
        }
    }
}<|MERGE_RESOLUTION|>--- conflicted
+++ resolved
@@ -501,29 +501,6 @@
                 }
             }
 
-<<<<<<< HEAD
-                final Supplier<JPackageCommand> curCmd = () -> {
-                    if (Set.of(Action.INITIALIZE, Action.CREATE).contains(action)) {
-                        return cmd;
-                    } else {
-                        return cmd.createImmutableCopy();
-                    }
-                };
-
-                switch (action) {
-                    case UNPACK: {
-                        cmd.setUnpackedPackageLocation(null);
-                        handleAction(action,
-                                packageHandlers.get(type).unpackHandler,
-                                handler -> {
-                                    unpackDir = TKit.createTempDirectory(
-                                            String.format("unpacked-%s",
-                                                    type.getType()));
-                                    unpackDir = handler.apply(cmd, unpackDir);
-                                    cmd.setUnpackedPackageLocation(unpackDir);
-                                });
-                        break;
-=======
             switch (action) {
                 case UNPACK -> {
                     cmd.setUnpackedPackageLocation(null);
@@ -532,7 +509,6 @@
                     final Path unpackDir = packageHandlers.unpack(cmd, unpackRootDir);
                     if (!unpackDir.startsWith(TKit.workDir())) {
                         state.deleteUnpackDirs.add(unpackDir);
->>>>>>> 3e86b3a8
                     }
                     cmd.setUnpackedPackageLocation(unpackDir);
                 }
