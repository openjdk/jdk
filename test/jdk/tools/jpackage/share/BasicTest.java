--- conflicted
+++ resolved
@@ -60,17 +60,7 @@
 
 public final class BasicTest {
 
-<<<<<<< HEAD
-    private static class LinkableRuntimeImage {
-        static boolean isLinkableRuntime() {
-            return false;
-        }
-    }
-
     public static Collection addModulesParams() {
-=======
-    public static Collection<?> addModulesParams() {
->>>>>>> d0c815d8
         List<Object[][]> params = new ArrayList<>();
         params.add(new Object[][] { new String[] { "--add-modules", "ALL-DEFAULT"  } });
         params.add(new Object[][] { new String[] { "--add-modules", "java.desktop" } });
