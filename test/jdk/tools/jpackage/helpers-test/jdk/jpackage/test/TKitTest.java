/*
 * Copyright (c) 2024, 2025, Oracle and/or its affiliates. All rights reserved.
 * DO NOT ALTER OR REMOVE COPYRIGHT NOTICES OR THIS FILE HEADER.
 *
 * This code is free software; you can redistribute it and/or modify it
 * under the terms of the GNU General Public License version 2 only, as
 * published by the Free Software Foundation.
 *
 * This code is distributed in the hope that it will be useful, but WITHOUT
 * ANY WARRANTY; without even the implied warranty of MERCHANTABILITY or
 * FITNESS FOR A PARTICULAR PURPOSE.  See the GNU General Public License
 * version 2 for more details (a copy is included in the LICENSE file that
 * accompanied this code).
 *
 * You should have received a copy of the GNU General Public License version
 * 2 along with this work; if not, write to the Free Software Foundation,
 * Inc., 51 Franklin St, Fifth Floor, Boston, MA 02110-1301 USA.
 *
 * Please contact Oracle, 500 Oracle Parkway, Redwood Shores, CA 94065 USA
 * or visit www.oracle.com if you need additional information or have any
 * questions.
 */
package jdk.jpackage.test;

import static jdk.jpackage.internal.util.function.ThrowingRunnable.toRunnable;
import static jdk.jpackage.internal.util.function.ThrowingSupplier.toSupplier;

import java.lang.reflect.Method;
import java.nio.file.Files;
import java.nio.file.Path;
import java.util.ArrayList;
import java.util.Arrays;
import java.util.Collection;
import java.util.List;
import java.util.Objects;
import java.util.Optional;
import java.util.function.Consumer;
import java.util.stream.Stream;
import jdk.jpackage.internal.util.function.ThrowingFunction;
import jdk.jpackage.internal.util.function.ThrowingRunnable;
import jdk.jpackage.test.Annotations.ParameterSupplier;
import jdk.jpackage.test.Annotations.Test;

public class TKitTest extends JUnitAdapter {

    public static Collection<Object[]> test() {
        List<MethodCallConfig> data = new ArrayList<>();

        var assertFunc = MethodCallConfig.build("assertTrue", boolean.class, String.class);
        data.addAll(List.of(assertFunc.args(true).pass().expectLog("assertTrue()").createForMessage("Catbird")));
        data.addAll(List.of(assertFunc.args(false).fail().expectLog("Failed").createForMessage("Catbird")));

        assertFunc = MethodCallConfig.build("assertFalse", boolean.class, String.class);
        data.addAll(List.of(assertFunc.args(false).pass().expectLog("assertFalse()").createForMessage("Stork")));
        data.addAll(List.of(assertFunc.args(true).fail().expectLog("Failed").createForMessage("Stork")));

        assertFunc = MethodCallConfig.build("assertEquals", String.class, String.class, String.class);
        data.addAll(List.of(assertFunc.args("a", "a").pass().expectLog("assertEquals(a)").createForMessage("Crow")));
        data.addAll(List.of(assertFunc.args("a", "b").fail().expectLog("Expected [a]. Actual [b]").createForMessage("Crow")));

        assertFunc = MethodCallConfig.build("assertEquals", long.class, long.class, String.class);
        data.addAll(List.of(assertFunc.args(7, 7).pass().expectLog("assertEquals(7)").createForMessage("Owl")));
        data.addAll(List.of(assertFunc.args(7, 10).fail().expectLog("Expected [7]. Actual [10]").createForMessage("Owl")));

        assertFunc = MethodCallConfig.build("assertEquals", boolean.class, boolean.class, String.class);
        data.addAll(List.of(assertFunc.args(true, true).pass().expectLog("assertEquals(true)").createForMessage("Emu")));
        data.addAll(List.of(assertFunc.args(false, false).pass().expectLog("assertEquals(false)").createForMessage("Emu")));
        data.addAll(List.of(assertFunc.args(true, false).fail().expectLog("Expected [true]. Actual [false]").createForMessage("Emu")));
        data.addAll(List.of(assertFunc.args(false, true).fail().expectLog("Expected [false]. Actual [true]").createForMessage("Emu")));

        assertFunc = MethodCallConfig.build("assertNotEquals", String.class, String.class, String.class);
        data.addAll(List.of(assertFunc.args("a", "b").pass().expectLog("assertNotEquals(a, b)").createForMessage("Tit")));
        data.addAll(List.of(assertFunc.args("a", "a").fail().expectLog("Unexpected [a] value").createForMessage("Tit")));

        assertFunc = MethodCallConfig.build("assertNotEquals", long.class, long.class, String.class);
        data.addAll(List.of(assertFunc.args(7, 10).pass().expectLog("assertNotEquals(7, 10)").createForMessage("Duck")));
        data.addAll(List.of(assertFunc.args(7, 7).fail().expectLog("Unexpected [7] value").createForMessage("Duck")));

        assertFunc = MethodCallConfig.build("assertNotEquals", boolean.class, boolean.class, String.class);
        data.addAll(List.of(assertFunc.args(true, false).pass().expectLog("assertNotEquals(true, false)").createForMessage("Sparrow")));
        data.addAll(List.of(assertFunc.args(false, true).pass().expectLog("assertNotEquals(false, true)").createForMessage("Sparrow")));
        data.addAll(List.of(assertFunc.args(true, true).fail().expectLog("Unexpected [true] value").createForMessage("Sparrow")));
        data.addAll(List.of(assertFunc.args(false, false).fail().expectLog("Unexpected [false] value").createForMessage("Sparrow")));

        assertFunc = MethodCallConfig.build("assertNull", Object.class, String.class);
        data.addAll(List.of(assertFunc.args((Object) null).pass().expectLog("assertNull()").createForMessage("Ibis")));
        data.addAll(List.of(assertFunc.args("v").fail().expectLog("Unexpected not null value [v]").createForMessage("Ibis")));

        assertFunc = MethodCallConfig.build("assertNotNull", Object.class, String.class);
        data.addAll(List.of(assertFunc.args("v").pass().expectLog("assertNotNull(v)").createForMessage("Pigeon")));
        data.addAll(List.of(assertFunc.args((Object) null).fail().expectLog("Unexpected null value").createForMessage("Pigeon")));

        assertFunc = MethodCallConfig.build("assertStringListEquals", List.class, List.class, String.class);
        data.addAll(List.of(assertFunc.args(List.of(), List.of()).pass().expectLog(
                "assertStringListEquals()").createForMessage("Gull")));

        data.addAll(List.of(assertFunc.args(List.of("a", "b"), List.of("a", "b")).pass().expectLog(
                "assertStringListEquals()",
                "assertStringListEquals(1, a)",
                "assertStringListEquals(2, b)").createForMessage("Pelican")));

        assertFunc.fail().withAutoExpectLogPrefix(false);
        for (var msg : new String[] { "Raven", null }) {
            data.addAll(List.of(assertFunc.args(List.of("a"), List.of("a", "b"), msg).expectLog(
                    concatMessages("TRACE: assertStringListEquals()", msg),
                    "TRACE: assertStringListEquals(1, a)",
                    concatMessages("ERROR: Actual list is longer than expected by 1 elements", msg)
            ).create()));

            data.addAll(List.of(assertFunc.args(List.of("n", "m"), List.of("n"), msg).expectLog(
                    concatMessages("TRACE: assertStringListEquals()", msg),
                    "TRACE: assertStringListEquals(1, n)",
                    concatMessages("ERROR: Actual list is shorter than expected by 1 elements", msg)
            ).create()));

            data.addAll(List.of(assertFunc.args(List.of("a", "b"), List.of("n", "m"), msg).expectLog(
                    concatMessages("TRACE: assertStringListEquals()", msg),
                    concatMessages("ERROR: (1) Expected [a]. Actual [n]", msg)
            ).create()));
        }

        return data.stream().map(v -> {
            return new Object[]{v};
        }).toList();
    }

    public record MethodCallConfig(Method method, Object[] args, boolean expectFail, String[] expectLog) {
        @Override
        public String toString() {
            return String.format("%s%s%s", method.getName(), Arrays.toString(args), expectFail ? "!" : "");
        }

        static Builder build(String name, Class<?> ... parameterTypes) {
            return new Builder(name, parameterTypes);
        }

        private static class Builder {
            Builder(Method method) {
                Objects.requireNonNull(method);
                this.method = method;
            }

            Builder(String name, Class<?> ... parameterTypes) {
                method = toSupplier(() -> TKit.class.getMethod(name, parameterTypes)).get();
            }

            MethodCallConfig create() {
                String[] effectiveExpectLog;
                if (!withAutoExpectLogPrefix) {
                    effectiveExpectLog = expectLog;
                } else {
                    var prefix = expectFail ? "ERROR: " : "TRACE: ";
                    effectiveExpectLog = Stream.of(expectLog).map(line -> {
                        return prefix + line;
                    }).toArray(String[]::new);
                }
                return new MethodCallConfig(method, args, expectFail, effectiveExpectLog);
            }

            MethodCallConfig[] createForMessage(String msg) {
                return Arrays.asList(msg, null).stream().map(curMsg -> {
                    var builder = new Builder(method);
                    builder.expectFail = expectFail;
                    builder.withAutoExpectLogPrefix = withAutoExpectLogPrefix;
                    builder.args = Stream.concat(Stream.of(args), Stream.of(curMsg)).toArray();
                    builder.expectLog = Arrays.copyOf(expectLog, expectLog.length);
                    builder.expectLog[0] = concatMessages(builder.expectLog[0], curMsg);
                    return builder.create();
                }).toArray(MethodCallConfig[]::new);
            }

            Builder fail() {
                expectFail = true;
                return this;
            }

            Builder pass() {
                expectFail = false;
                return this;
            }

            Builder args(Object ... v) {
                args = v;
                return this;
            }

            Builder expectLog(String expectLogFirstStr, String ... extra) {
                expectLog = Stream.concat(Stream.of(expectLogFirstStr), Stream.of(extra)).toArray(String[]::new);
                return this;
            }

            Builder withAutoExpectLogPrefix(boolean v) {
                withAutoExpectLogPrefix = v;
                return this;
            }

            private final Method method;
            private Object[] args = new Object[0];
            private boolean expectFail;
            private String[] expectLog;
            private boolean withAutoExpectLogPrefix = true;
        }
    }

    @Test
    @ParameterSupplier
    public void test(MethodCallConfig methodCall) {
        runAssertWithExpectedLogOutput(() -> {
            methodCall.method.invoke(null, methodCall.args);
        }, methodCall.expectFail, methodCall.expectLog);
    }

    @Test
    @ParameterSupplier("testCreateTempPath")
    public void testCreateTempFile(CreateTempTestSpec testSpec) throws Throwable {
        testSpec.test(TKit::createTempFile, TKit::assertFileExists);
    }

    @Test
    @ParameterSupplier("testCreateTempPath")
    public void testCreateTempDirectory(CreateTempTestSpec testSpec) throws Throwable {
        testSpec.test(TKit::createTempDirectory, TKit::assertDirectoryEmpty);
    }

    record CreateTempTestSpec(String role, Path expectedPath, List<Path> existingFiles,
            Class<? extends Exception> expectedExceptionClass) {

        CreateTempTestSpec {
            Objects.requireNonNull(existingFiles);
            if ((expectedExceptionClass == null) == (expectedPath == null)) {
<<<<<<< HEAD
                throw new IllegalArgumentException("Only one of `expectedPath` and `expectedExceptionClass` can be null");
=======
                throw new IllegalArgumentException("Only one of `expectedPath` and `expectedExceptionClass` should be set");
>>>>>>> 0f822681
            }
        }

        void test(ThrowingFunction<String, Path> createTempPath, Consumer<Path> assertTempPathExists) throws Throwable {
            for (var existingFile : existingFiles) {
                existingFile = TKit.workDir().resolve(existingFile);

                Files.createDirectories(existingFile.getParent());
                Files.createFile(existingFile);
            }

            if (expectedExceptionClass != null) {
                try {
                    createTempPath.apply(role);
                    TKit.assertUnexpected("Exception expected");
                } catch (Exception ex) {
                    TKit.assertTrue(expectedExceptionClass.isInstance(ex),
                            String.format("Check exception [%s] is instance of %s", ex, expectedExceptionClass));
                }
            } else {
                final var tempPath = createTempPath.apply(role);

                assertTempPathExists.accept(tempPath);
                TKit.assertTrue(tempPath.startsWith(TKit.workDir()), "Check temp path created in the work directory");

                final var relativeTempPath = TKit.workDir().relativize(tempPath);
                TKit.assertTrue(expectedPath.equals(relativeTempPath),
                        String.format("Check [%s]=[%s]", expectedPath, relativeTempPath));
            }
        }

        @Override
        public String toString() {
            final var sb = new StringBuilder();
            sb.append("role=").append(role);
            if (expectedPath != null) {
                sb.append("; expected=").append(expectedPath);
            }
            if (!existingFiles.isEmpty()) {
                sb.append("; exits=").append(existingFiles);
            }
            if (expectedExceptionClass != null) {
                sb.append("; exception=").append(expectedExceptionClass);
            }
            return sb.toString();
        }

        static Builder role(String role) {
            return new Builder(role);
        }

        final static class Builder {

            private Builder(String role) {
                this.role = role;
            }

            CreateTempTestSpec create() {
                return new CreateTempTestSpec(role, expectedPath, existingFiles, expectedExceptionClass);
            }

            Builder expectedPath(String v) {
                expectedPath = Optional.of(v).map(Path::of).orElse(null);
                return this;
            }

            Builder existingFiles(String ...v) {
                existingFiles.addAll(Stream.of(v).map(Path::of).toList());
                return this;
            }

            Builder expectedExceptionClass(Class<? extends Exception> v) {
                expectedExceptionClass = v;
                return this;
            }

            private final String role;
            private Path expectedPath;
            private final List<Path> existingFiles = new ArrayList<>();
            private Class<? extends Exception> expectedExceptionClass;
        }
    }

    public static Collection<Object[]> testCreateTempPath() {
        return Stream.of(
                CreateTempTestSpec.role("foo").expectedPath("foo"),
                CreateTempTestSpec.role("foo.b").expectedPath("foo.b"),
                CreateTempTestSpec.role("foo").expectedPath("foo-0").existingFiles("foo"),
                CreateTempTestSpec.role("foo.b").expectedPath("foo-0.b").existingFiles("foo.b"),
                CreateTempTestSpec.role("foo..b").expectedPath("foo.-0.b").existingFiles("foo..b"),
                CreateTempTestSpec.role("a.b.c.d").expectedPath("a.b.c-0.d").existingFiles("a.b.c.d"),
                CreateTempTestSpec.role("foo").expectedPath("foo-1").existingFiles("foo", "foo-0"),
                CreateTempTestSpec.role("foo/bar/buz").expectedPath("foo/bar/buz"),
                CreateTempTestSpec.role("foo/bar/buz").expectedPath("foo/bar/buz-0").existingFiles("foo/bar/buz"),
                CreateTempTestSpec.role("foo/bar/buz.tmp").expectedPath("foo/bar/buz-0.tmp").existingFiles("foo/bar/buz.tmp"),
                CreateTempTestSpec.role("foo/bar").expectedPath("foo/bar-0").existingFiles("foo/bar/buz"),
                CreateTempTestSpec.role(Path.of("").toAbsolutePath().toString()).expectedExceptionClass(IllegalArgumentException.class),
                CreateTempTestSpec.role(null).expectedExceptionClass(NullPointerException.class),
                CreateTempTestSpec.role("").expectedExceptionClass(IllegalArgumentException.class)
        ).map(CreateTempTestSpec.Builder::create).map(testSpec -> {
            return new Object[] { testSpec };
        }).toList();
    }

    private static void runAssertWithExpectedLogOutput(ThrowingRunnable action,
            boolean expectFail, String... expectLogStrings) {
        runWithExpectedLogOutput(() -> {
            TKit.assertAssert(!expectFail, toRunnable(action));
        }, expectLogStrings);
    }

    private static void runWithExpectedLogOutput(ThrowingRunnable action,
            String... expectLogStrings) {
        final var output = JUnitAdapter.captureJPackageTestLog(action);
        if (output.size() == 1 && expectLogStrings.length == 1) {
            TKit.assertEquals(expectLogStrings[0], output.get(0), null);
        } else {
            TKit.assertStringListEquals(List.of(expectLogStrings), output, null);
        }
    }

    private static String concatMessages(String msg, String msg2) {
        if (msg2 != null && !msg2.isBlank()) {
            return msg + ": " + msg2;
        }
        return msg;
    }
}<|MERGE_RESOLUTION|>--- conflicted
+++ resolved
@@ -228,11 +228,7 @@
         CreateTempTestSpec {
             Objects.requireNonNull(existingFiles);
             if ((expectedExceptionClass == null) == (expectedPath == null)) {
-<<<<<<< HEAD
-                throw new IllegalArgumentException("Only one of `expectedPath` and `expectedExceptionClass` can be null");
-=======
                 throw new IllegalArgumentException("Only one of `expectedPath` and `expectedExceptionClass` should be set");
->>>>>>> 0f822681
             }
         }
 
