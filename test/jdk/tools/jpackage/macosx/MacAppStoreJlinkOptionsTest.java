/*
 * Copyright (c) 2022, 2025, Oracle and/or its affiliates. All rights reserved.
 * DO NOT ALTER OR REMOVE COPYRIGHT NOTICES OR THIS FILE HEADER.
 *
 * This code is free software; you can redistribute it and/or modify it
 * under the terms of the GNU General Public License version 2 only, as
 * published by the Free Software Foundation.
 *
 * This code is distributed in the hope that it will be useful, but WITHOUT
 * ANY WARRANTY; without even the implied warranty of MERCHANTABILITY or
 * FITNESS FOR A PARTICULAR PURPOSE.  See the GNU General Public License
 * version 2 for more details (a copy is included in the LICENSE file that
 * accompanied this code).
 *
 * You should have received a copy of the GNU General Public License version
 * 2 along with this work; if not, write to the Free Software Foundation,
 * Inc., 51 Franklin St, Fifth Floor, Boston, MA 02110-1301 USA.
 *
 * Please contact Oracle, 500 Oracle Parkway, Redwood Shores, CA 94065 USA
 * or visit www.oracle.com if you need additional information or have any
 * questions.
 */

import static java.util.stream.Collectors.joining;

import java.util.ArrayList;
import java.util.List;
import jdk.jpackage.test.Annotations.Parameter;
import jdk.jpackage.test.Annotations.Test;
import jdk.jpackage.test.JPackageCommand;
import jdk.jpackage.test.JPackageStringBundle;

/**
 * Tests generation of app image with --mac-app-store and --jlink-options.
 */

/*
 * @test
 * @summary jpackage with --mac-app-store and --jlink-options
 * @library /test/jdk/tools/jpackage/helpers
 * @build jdk.jpackage.test.*
 * @build MacAppStoreJLinkOptionsTest
 * @requires (os.family == "mac")
 * @run main/othervm/timeout=540 -Xmx512m jdk.jpackage.test.Main
 *  --jpt-run=MacAppStoreJLinkOptionsTest
 */
public class MacAppStoreJLinkOptionsTest {

    @Test
    @Parameter("true")
    @Parameter("false")
    public static void testWithStripNativeCommands(boolean stripNativeCommands) throws Exception {

<<<<<<< HEAD
        final var jlinkOptions = new ArrayList<String>(List.of("--strip-debug --no-man-pages --no-header-files"));
        if (stripNativeCommands) {
            jlinkOptions.add("--strip-native-commands");
        }

        final var cmd = JPackageCommand.helloAppImage().ignoreDefaultRuntime(true);

        cmd.addArguments("--mac-app-store", "--jlink-options", jlinkOptions.stream().collect(joining(" ")));

        if (stripNativeCommands) {
            cmd.executeAndAssertHelloAppImageCreated();
        } else {
            cmd.validateOutput(JPackageStringBundle.MAIN.cannedFormattedString(
                    "ERR_MissingJLinkOptMacAppStore", "--strip-native-commands"));
            cmd.execute(1);
        }
=======
        cmd.executeAndAssertHelloAppImageCreated();
>>>>>>> b2da0d34
    }
}<|MERGE_RESOLUTION|>--- conflicted
+++ resolved
@@ -21,14 +21,8 @@
  * questions.
  */
 
-import static java.util.stream.Collectors.joining;
-
-import java.util.ArrayList;
-import java.util.List;
-import jdk.jpackage.test.Annotations.Parameter;
+import jdk.jpackage.test.JPackageCommand;
 import jdk.jpackage.test.Annotations.Test;
-import jdk.jpackage.test.JPackageCommand;
-import jdk.jpackage.test.JPackageStringBundle;
 
 /**
  * Tests generation of app image with --mac-app-store and --jlink-options.
@@ -47,29 +41,11 @@
 public class MacAppStoreJLinkOptionsTest {
 
     @Test
-    @Parameter("true")
-    @Parameter("false")
-    public static void testWithStripNativeCommands(boolean stripNativeCommands) throws Exception {
+    public static void testWithStripNativeCommands() throws Exception {
+        JPackageCommand cmd = JPackageCommand.helloAppImage();
+        cmd.addArguments("--mac-app-store", "--jlink-options",
+                "--strip-debug --no-man-pages --no-header-files --strip-native-commands");
 
-<<<<<<< HEAD
-        final var jlinkOptions = new ArrayList<String>(List.of("--strip-debug --no-man-pages --no-header-files"));
-        if (stripNativeCommands) {
-            jlinkOptions.add("--strip-native-commands");
-        }
-
-        final var cmd = JPackageCommand.helloAppImage().ignoreDefaultRuntime(true);
-
-        cmd.addArguments("--mac-app-store", "--jlink-options", jlinkOptions.stream().collect(joining(" ")));
-
-        if (stripNativeCommands) {
-            cmd.executeAndAssertHelloAppImageCreated();
-        } else {
-            cmd.validateOutput(JPackageStringBundle.MAIN.cannedFormattedString(
-                    "ERR_MissingJLinkOptMacAppStore", "--strip-native-commands"));
-            cmd.execute(1);
-        }
-=======
         cmd.executeAndAssertHelloAppImageCreated();
->>>>>>> b2da0d34
     }
 }