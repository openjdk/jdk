--- conflicted
+++ resolved
@@ -750,7 +750,6 @@
   $$($1_AOT_JDK_CACHE): $$(JDK_IMAGE_DIR)/release
 	$$(call MakeDir, $$($1_AOT_JDK_OUTPUT_DIR))
 
-<<<<<<< HEAD
         ifeq ($$($1_TRAINING), onestep)
 
 	  $$(call LogWarn, AOT: Create AOT cache $$($1_AOT_JDK_CACHE) in one step with flags: $$($1_VM_OPTIONS)) \
@@ -758,7 +757,7 @@
 	      cd $$($1_AOT_JDK_OUTPUT_DIR); \
 	      $(JAR) --extract --file $(TEST_IMAGE_DIR)/setup_aot/TestSetupAOT.jar; \
 	      $$(FIXPATH) $(JDK_UNDER_TEST)/bin/java $$($1_VM_OPTIONS) \
-	          -Xlog:class+load,cds,cds+class=debug:file=$$($1_AOT_JDK_CACHE).log  -Xlog:cds*=error \
+	          -Xlog:class+load,aot,aot+class=debug:file=$$($1_AOT_JDK_CACHE).log  -Xlog:cds*=error -Xlog:aot*=error  \
 	          -XX:AOTMode=record -XX:AOTCacheOutput=$$($1_AOT_JDK_CACHE) \
 	          TestSetupAOT $$($1_AOT_JDK_OUTPUT_DIR) > $$($1_AOT_JDK_LOG) \
 	  ))
@@ -770,7 +769,7 @@
 	      cd $$($1_AOT_JDK_OUTPUT_DIR); \
 	      $(JAR) --extract --file $(TEST_IMAGE_DIR)/setup_aot/TestSetupAOT.jar; \
 	      $$(FIXPATH) $(JDK_UNDER_TEST)/bin/java $$($1_VM_OPTIONS) \
-	          -Xlog:class+load,cds,cds+class=debug:file=$$($1_AOT_JDK_CONF).log  -Xlog:cds*=error \
+	          -Xlog:class+load,aot,aot+class=debug:file=$$($1_AOT_JDK_CONF).log  -Xlog:cds*=error -Xlog:aot*=error \
 	          -XX:AOTMode=record -XX:AOTConfiguration=$$($1_AOT_JDK_CONF) \
 	          TestSetupAOT $$($1_AOT_JDK_OUTPUT_DIR) > $$($1_AOT_JDK_LOG) \
 	  ))
@@ -778,31 +777,12 @@
 	  $$(call LogWarn, AOT: Generate AOT cache $$($1_AOT_JDK_CACHE) with flags: $$($1_VM_OPTIONS))
 	  $$(call ExecuteWithLog, $$($1_AOT_JDK_OUTPUT_DIR), ( \
 	      $$(FIXPATH) $(JDK_UNDER_TEST)/bin/java \
-	          $$($1_VM_OPTIONS) -Xlog:cds,cds+class=debug:file=$$($1_AOT_JDK_CACHE).log -Xlog:cds*=error \
+	          $$($1_VM_OPTIONS) -Xlog:aot,aot+class=debug:file=$$($1_AOT_JDK_CACHE).log -Xlog:cds*=error -Xlog:aot*=error \
 	          -XX:ExtraSharedClassListFile=$(JDK_UNDER_TEST)/lib/classlist \
 	          -XX:AOTMode=create -XX:AOTConfiguration=$$($1_AOT_JDK_CONF) -XX:AOTCache=$$($1_AOT_JDK_CACHE) \
 	  ))
 
         endif
-=======
-	$$(call LogWarn, AOT: Create cache configuration) \
-	$$(call ExecuteWithLog, $$($1_AOT_JDK_OUTPUT_DIR), ( \
-            cd $$($1_AOT_JDK_OUTPUT_DIR); \
-	    $(JAR) --extract --file $(TEST_IMAGE_DIR)/setup_aot/TestSetupAOT.jar; \
-	    $$(FIXPATH) $(JDK_UNDER_TEST)/bin/java $$($1_VM_OPTIONS) \
-	        -Xlog:class+load,aot,aot+class=debug:file=$$($1_AOT_JDK_CONF).log -Xlog:cds*=error -Xlog:aot*=error \
-	        -XX:AOTMode=record -XX:AOTConfiguration=$$($1_AOT_JDK_CONF) \
-	        TestSetupAOT $$($1_AOT_JDK_OUTPUT_DIR) > $$($1_AOT_JDK_LOG) \
-	))
-
-	$$(call LogWarn, AOT: Generate AOT cache $$($1_AOT_JDK_CACHE) with flags: $$($1_VM_OPTIONS))
-	$$(call ExecuteWithLog, $$($1_AOT_JDK_OUTPUT_DIR), ( \
-	    $$(FIXPATH) $(JDK_UNDER_TEST)/bin/java \
-	        $$($1_VM_OPTIONS) -Xlog:aot,aot+class=debug:file=$$($1_AOT_JDK_CACHE).log -Xlog:cds*=error -Xlog:aot*=error \
-	        -XX:ExtraSharedClassListFile=$(JDK_UNDER_TEST)/lib/classlist \
-	        -XX:AOTMode=create -XX:AOTConfiguration=$$($1_AOT_JDK_CONF) -XX:AOTCache=$$($1_AOT_JDK_CACHE) \
-	))
->>>>>>> fdda7661
 
   $1_AOT_TARGETS += $$($1_AOT_JDK_CACHE)
 
