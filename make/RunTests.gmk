--- conflicted
+++ resolved
@@ -1375,12 +1375,8 @@
 
   jcov-gen-report: jcov-stop-grabber
 	$(call LogWarn, Generating JCov report ...)
-<<<<<<< HEAD
 	$(call ExecuteWithLog, $(JCOV_SUPPORT_DIR)/run-jcov-repgen,
-	    $(JAVA) -Xmx4g -jar $(JCOV_HOME)/lib/jcov.jar RepGen -sourcepath \
-=======
-	$(JAVA) $(JCOV_VM_OPTS) -jar $(JCOV_HOME)/lib/jcov.jar RepGen -sourcepath \
->>>>>>> b5fd289f
+	    $(JAVA) $(JCOV_VM_OPTS) -jar $(JCOV_HOME)/lib/jcov.jar RepGen -sourcepath \
 	    `$(ECHO) $(TOPDIR)/src/*/share/classes/ | $(TR) ' ' ':'` -fmt html \
 	    $(JCOV_MODULES_FILTER) $(JCOV_FILTERS) \
 	    -mainReportTitle "$(JCOV_REPORT_TITLE)" \
