#
# Copyright (c) 2011, 2021, Oracle and/or its affiliates. All rights reserved.
# DO NOT ALTER OR REMOVE COPYRIGHT NOTICES OR THIS FILE HEADER.
#
# This code is free software; you can redistribute it and/or modify it
# under the terms of the GNU General Public License version 2 only, as
# published by the Free Software Foundation.  Oracle designates this
# particular file as subject to the "Classpath" exception as provided
# by Oracle in the LICENSE file that accompanied this code.
#
# This code is distributed in the hope that it will be useful, but WITHOUT
# ANY WARRANTY; without even the implied warranty of MERCHANTABILITY or
# FITNESS FOR A PARTICULAR PURPOSE.  See the GNU General Public License
# version 2 for more details (a copy is included in the LICENSE file that
# accompanied this code).
#
# You should have received a copy of the GNU General Public License version
# 2 along with this work; if not, write to the Free Software Foundation,
# Inc., 51 Franklin St, Fifth Floor, Boston, MA 02110-1301 USA.
#
# Please contact Oracle, 500 Oracle Parkway, Redwood Shores, CA 94065 USA
# or visit www.oracle.com if you need additional information or have any
# questions.
#

################################################################################
#
# Setup flags for other tools than C/C++ compiler
#

AC_DEFUN([FLAGS_SETUP_ARFLAGS],
[
  # FIXME: figure out if we should select AR flags depending on OS or toolchain.
  if test "x$OPENJDK_TARGET_OS" = xaix; then
    ARFLAGS="-X64"
  elif test "x$OPENJDK_TARGET_OS" = xwindows; then
    # lib.exe is used as AR to create static libraries.
    ARFLAGS="-nologo -NODEFAULTLIB:MSVCRT"
  else
    ARFLAGS=""
  fi

  AC_SUBST(ARFLAGS)
])

AC_DEFUN([FLAGS_SETUP_STRIPFLAGS],
[
  ## Setup strip.
  # FIXME: should this really be per platform, or should it be per toolchain type?
  # strip is not provided by clang; so guessing platform makes most sense.
  # FIXME: we should really only export STRIPFLAGS from here, not POST_STRIP_CMD.
  if test "x$OPENJDK_TARGET_OS" = xlinux; then
    STRIPFLAGS="-g"
  elif test "x$OPENJDK_TARGET_OS" = xmacosx; then
    STRIPFLAGS="-S"
  elif test "x$OPENJDK_TARGET_OS" = xaix; then
    STRIPFLAGS="-X32_64"
  fi

  AC_SUBST(STRIPFLAGS)
])

AC_DEFUN([FLAGS_SETUP_RCFLAGS],
[
  # On Windows, we need to set RC flags.
  if test "x$TOOLCHAIN_TYPE" = xmicrosoft; then
    RCFLAGS="-nologo"
    if test "x$DEBUG_LEVEL" = xrelease; then
      RCFLAGS="$RCFLAGS -DNDEBUG"
    fi
  fi
  AC_SUBST(RCFLAGS)
])

################################################################################
# platform independent
AC_DEFUN([FLAGS_SETUP_ASFLAGS],
[
  if test "x$TOOLCHAIN_TYPE" = xgcc || test "x$TOOLCHAIN_TYPE" = xclang; then
    # Force preprocessor to run, just to make sure
    BASIC_ASFLAGS="-x assembler-with-cpp"
  elif test "x$TOOLCHAIN_TYPE" = xmicrosoft; then
    BASIC_ASFLAGS="-nologo -c"
  fi
  AC_SUBST(BASIC_ASFLAGS)

  if test "x$OPENJDK_TARGET_OS" = xmacosx; then
<<<<<<< HEAD
    JVM_BASIC_ASFLAGS="-mno-omit-leaf-frame-pointer -mstack-alignment=16"
=======
    JVM_BASIC_ASFLAGS="-x assembler-with-cpp -mno-omit-leaf-frame-pointer -mstack-alignment=16"

    # Fix linker warning.
    # Code taken from make/autoconf/flags-cflags.m4 and adapted.
    JVM_BASIC_ASFLAGS+="-DMAC_OS_X_VERSION_MIN_REQUIRED=$MACOSX_VERSION_MIN_NODOTS \
        -mmacosx-version-min=$MACOSX_VERSION_MIN"

    if test -n "$MACOSX_VERSION_MAX"; then
        JVM_BASIC_ASFLAGS+="$OS_CFLAGS \
            -DMAC_OS_X_VERSION_MAX_ALLOWED=$MACOSX_VERSION_MAX_NODOTS"
    fi
>>>>>>> c3ac6900
  fi
])

################################################################################
# $1 - Either BUILD or TARGET to pick the correct OS/CPU variables to check
#      conditionals against.
# $2 - Optional prefix for each variable defined.
AC_DEFUN([FLAGS_SETUP_ASFLAGS_CPU_DEP],
[
  # Misuse EXTRA_CFLAGS to mimic old behavior
  $2JVM_ASFLAGS="$JVM_BASIC_ASFLAGS ${$2EXTRA_CFLAGS}"

  if test "x$1" = "xTARGET" && \
      test "x$TOOLCHAIN_TYPE" = xgcc && \
      test "x$OPENJDK_TARGET_CPU" = xarm; then
    $2JVM_ASFLAGS="${$2JVM_ASFLAGS} $ARM_ARCH_TYPE_ASFLAGS $ARM_FLOAT_TYPE_ASFLAGS"
  fi

  AC_SUBST($2JVM_ASFLAGS)
])
<|MERGE_RESOLUTION|>--- conflicted
+++ resolved
@@ -85,10 +85,7 @@
   AC_SUBST(BASIC_ASFLAGS)
 
   if test "x$OPENJDK_TARGET_OS" = xmacosx; then
-<<<<<<< HEAD
     JVM_BASIC_ASFLAGS="-mno-omit-leaf-frame-pointer -mstack-alignment=16"
-=======
-    JVM_BASIC_ASFLAGS="-x assembler-with-cpp -mno-omit-leaf-frame-pointer -mstack-alignment=16"
 
     # Fix linker warning.
     # Code taken from make/autoconf/flags-cflags.m4 and adapted.
@@ -99,7 +96,6 @@
         JVM_BASIC_ASFLAGS+="$OS_CFLAGS \
             -DMAC_OS_X_VERSION_MAX_ALLOWED=$MACOSX_VERSION_MAX_NODOTS"
     fi
->>>>>>> c3ac6900
   fi
 ])
 
