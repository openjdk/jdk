--- conflicted
+++ resolved
@@ -590,21 +590,12 @@
   TOOLCHAIN_CFLAGS_JDK_CONLY="$LANGSTD_CFLAGS $TOOLCHAIN_CFLAGS_JDK_CONLY"
 
   # CXXFLAGS C++ language level for all of JDK, including Hotspot.
-<<<<<<< HEAD
-  if test "x$TOOLCHAIN_TYPE" = xgcc || test "x$TOOLCHAIN_TYPE" = xclang || test "x$TOOLCHAIN_TYPE" = xxlc; then
+  if test "x$TOOLCHAIN_TYPE" = xgcc || test "x$TOOLCHAIN_TYPE" = xclang; then
     LANGSTD_CXXFLAGS="-std=c++17"
-=======
-  if test "x$TOOLCHAIN_TYPE" = xgcc || test "x$TOOLCHAIN_TYPE" = xclang; then
-    LANGSTD_CXXFLAGS="-std=c++14"
->>>>>>> 269163d5
   elif test "x$TOOLCHAIN_TYPE" = xmicrosoft; then
     LANGSTD_CXXFLAGS="-std:c++17"
   else
-<<<<<<< HEAD
-    AC_MSG_ERROR([Don't know how to enable C++17 for this toolchain])
-=======
-    AC_MSG_ERROR([Cannot enable C++14 for this toolchain])
->>>>>>> 269163d5
+    AC_MSG_ERROR([Cannot enable C++17 for this toolchain])
   fi
   TOOLCHAIN_CFLAGS_JDK_CXXONLY="$TOOLCHAIN_CFLAGS_JDK_CXXONLY $LANGSTD_CXXFLAGS"
   TOOLCHAIN_CFLAGS_JVM="$TOOLCHAIN_CFLAGS_JVM $LANGSTD_CXXFLAGS"
