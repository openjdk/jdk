--- conflicted
+++ resolved
@@ -562,13 +562,8 @@
   elif test "x$TOOLCHAIN_TYPE" = xmicrosoft; then
     # The -utf-8 option sets source and execution character sets to UTF-8 to enable correct
     # compilation of all source files regardless of the active code page on Windows.
-<<<<<<< HEAD
-    TOOLCHAIN_CFLAGS_JVM="-nologo -MD -Zc:preprocessor -Zc:strictStrings -Zc:inline -utf-8 -MP"
+    TOOLCHAIN_CFLAGS_JVM="-nologo -MD -Zc:preprocessor -Zc:strictStrings -Zc:inline -permissive- -utf-8 -MP"
     TOOLCHAIN_CFLAGS_JDK="-nologo -MD -Zc:preprocessor -Zc:strictStrings -Zc:inline -permissive- -utf-8 -Zc:wchar_t-"
-=======
-    TOOLCHAIN_CFLAGS_JVM="-nologo -MD -Zc:preprocessor -Zc:strictStrings -Zc:inline -permissive- -utf-8 -MP"
-    TOOLCHAIN_CFLAGS_JDK="-nologo -MD -Zc:preprocessor -Zc:strictStrings -Zc:inline -utf-8 -Zc:wchar_t-"
->>>>>>> 64f8253b
   fi
 
   # CFLAGS C language level for JDK sources (hotspot only uses C++)
