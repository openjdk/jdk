--- conflicted
+++ resolved
@@ -714,14 +714,9 @@
       $1_CFLAGS_CPU_JVM="-minsert-sched-nops=regroup_exact -mno-multiple -mno-string"
       if test "x$FLAGS_CPU" = xppc64; then
         # -mminimal-toc fixes `relocation truncated to fit' error for gcc 4.1.
-<<<<<<< HEAD
-        # Use Power8 for Big Endian Linux
-        $1_CFLAGS_CPU_JVM="${$1_CFLAGS_CPU_JVM} -mminimal-toc -mcpu=power8 -mtune=power8"
-=======
         # Use ppc64 instructions, but schedule for power5
-        $1_CFLAGS_CPU="-mcpu=powerpc64 -mtune=power5"
+        $1_CFLAGS_CPU="-mcpu=powerpc64 -mtune=power8"
         $1_CFLAGS_CPU_JVM="${$1_CFLAGS_CPU_JVM} -mminimal-toc"
->>>>>>> ac76d8d6
       elif test "x$FLAGS_CPU" = xppc64le; then
         # Little endian machine uses ELFv2 ABI.
         # Use Power8, this is the first CPU to support PPC64 LE with ELFv2 ABI.
