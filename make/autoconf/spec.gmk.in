--- conflicted
+++ resolved
@@ -630,8 +630,6 @@
 JAR_CMD:=@JAR@
 JLINK_CMD := @JLINK@
 JMOD_CMD := @JMOD@
-<<<<<<< HEAD
-JJS_CMD:=@JJS@
 # These variables are meant to be used. They are defined with = instead of := to make
 # it possible to override only the *_CMD variables.
 JAVA = $(JAVA_CMD) $(JAVA_FLAGS_BIG) $(JAVA_FLAGS)
@@ -642,21 +640,6 @@
 JAR = $(JAR_CMD)
 JLINK = $(JLINK_CMD)
 JMOD = $(JMOD_CMD) $(JAVA_TOOL_FLAGS_SMALL)
-JJS = $(JJS_CMD) $(JAVA_TOOL_FLAGS_SMALL)
-=======
-JARSIGNER_CMD:=@JARSIGNER@
-# These variables are meant to be used. They are defined with = instead of := to make
-# it possible to override only the *_CMD variables.
-JAVA=@FIXPATH@ $(JAVA_CMD) $(JAVA_FLAGS_BIG) $(JAVA_FLAGS)
-JAVA_SMALL=@FIXPATH@ $(JAVA_CMD) $(JAVA_FLAGS_SMALL) $(JAVA_FLAGS)
-JAVA_DETACH =@FIXPATH@ @FIXPATH_DETACH_FLAG@ $(JAVA_CMD) $(JAVA_FLAGS_BIG) $(JAVA_FLAGS)
-JAVAC=@FIXPATH@ $(JAVAC_CMD)
-JAVADOC=@FIXPATH@ $(JAVADOC_CMD)
-JAR=@FIXPATH@ $(JAR_CMD)
-JLINK = @FIXPATH@ $(JLINK_CMD)
-JMOD = @FIXPATH@ $(JMOD_CMD) $(JAVA_TOOL_FLAGS_SMALL)
-JARSIGNER=@FIXPATH@ $(JARSIGNER_CMD)
->>>>>>> 2085fd32
 
 BUILD_JAVA_FLAGS := @BOOTCYCLE_JVM_ARGS_BIG@
 BUILD_JAVA=@FIXPATH@ $(BUILD_JDK)/bin/java $(BUILD_JAVA_FLAGS)
