--- conflicted
+++ resolved
@@ -138,14 +138,8 @@
   fi
 
   # Threading library
-  if test "x$OPENJDK_TARGET_OS" = xlinux || test "x$OPENJDK_TARGET_OS" = xaix; then
-<<<<<<< HEAD
-    BASIC_JVM_LIBS="$BASIC_JVM_LIBS -lpthread"
-  elif test "x$OPENJDK_TARGET_OS" = xbsd; then
-    BASIC_JVM_LIBS="$BASIC_JVM_LIBS -pthread"
-=======
+  if test "x$OPENJDK_TARGET_OS" = xlinux || test "x$OPENJDK_TARGET_OS" = xaix || test "x$OPENJDK_TARGET_OS" = xbsd; then
     BASIC_JVM_LIBS="$BASIC_JVM_LIBS $LIBPTHREAD"
->>>>>>> 46b3d1d8
   fi
 
   # librt for legacy clock_gettime
@@ -203,8 +197,24 @@
   AC_SUBST(LIBDL)
   LIBS="$save_LIBS"
 
-<<<<<<< HEAD
-  if test "x$OPENJDK_TARGET_OS" = "xbsd"; then
+  # Setup posix pthread support
+  if test "x$OPENJDK_TARGET_OS" != "xwindows"; then
+    LIBPTHREAD="-lpthread"
+  else
+    LIBPTHREAD=""
+  fi
+  AC_SUBST(LIBPTHREAD)
+
+  # Setup libiconv flags and library
+  ICONV_CFLAGS=
+  ICONV_LDFLAGS=
+  ICONV_LIBS=
+
+  if test "x$OPENJDK_TARGET_OS" == "xaix" || test "x$OPENJDK_TARGET_OS" == "xmacosx"; then
+    ICONV_CFLAGS=
+    ICONV_LDFLAGS=
+    ICONV_LIBS=-liconv
+  elif test "x$OPENJDK_TARGET_OS" = "xbsd"; then
     if test "x$OPENJDK_TARGET_OS_ENV" = "xbsd.openbsd"; then
       ICONV_CFLAGS="-I/usr/local/include"
       ICONV_LDFLAGS="-L/usr/local/lib"
@@ -213,37 +223,8 @@
       ICONV_CFLAGS=-DLIBICONV_PLUG
       ICONV_LDFLAGS=
       ICONV_LIBS=
-    else
-      ICONV_CFLAGS=
-      ICONV_LDFLAGS=
-      ICONV_LIBS=
     fi
-  else
-    ICONV_CFLAGS=
-    ICONV_LDFLAGS=
-    ICONV_LIBS=-liconv
-  fi
-
-=======
-  # Setup posix pthread support
-  if test "x$OPENJDK_TARGET_OS" != "xwindows"; then
-    LIBPTHREAD="-lpthread"
-  else
-    LIBPTHREAD=""
-  fi
-  AC_SUBST(LIBPTHREAD)
-
-  # Setup libiconv flags and library
-  if test "x$OPENJDK_TARGET_OS" == "xaix" || test "x$OPENJDK_TARGET_OS" == "xmacosx"; then
-    ICONV_CFLAGS=
-    ICONV_LDFLAGS=
-    ICONV_LIBS=-liconv
-  else
-    ICONV_CFLAGS=
-    ICONV_LDFLAGS=
-    ICONV_LIBS=
-  fi
->>>>>>> 46b3d1d8
+  fi
   AC_SUBST(ICONV_CFLAGS)
   AC_SUBST(ICONV_LDFLAGS)
   AC_SUBST(ICONV_LIBS)
