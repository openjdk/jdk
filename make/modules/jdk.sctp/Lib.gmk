--- conflicted
+++ resolved
@@ -49,12 +49,8 @@
           java.base:libnio \
           java.base:libnio/ch, \
       JDK_LIBS := java.base:libjava java.base:libnet, \
-<<<<<<< HEAD
-      LIBS_linux := $(LIBDL) -lpthread, \
-      LIBS_bsd := -pthread $(LIBDL), \
-=======
       LIBS_linux := $(LIBDL) $(LIBPTHREAD), \
->>>>>>> 46b3d1d8
+      LIBS_bsd := $(LIBDL) $(LIBPTHREAD), \
   ))
 
   TARGETS += $(BUILD_LIBSCTP)
