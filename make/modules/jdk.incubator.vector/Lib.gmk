--- conflicted
+++ resolved
@@ -67,12 +67,8 @@
       EXTRA_SRC := libsleef/generated, \
       DISABLED_WARNINGS_gcc := unused-function sign-compare tautological-compare ignored-qualifiers, \
       DISABLED_WARNINGS_clang := unused-function sign-compare tautological-compare ignored-qualifiers, \
-<<<<<<< HEAD
-      CFLAGS := $(SVE_CFLAGS), \
+      vector_math_sve.c_CFLAGS := $(SVE_CFLAGS), \
       CFLAGS_FILTER_OUT := -ftrivial-auto-var-init=pattern, \
-=======
-      vector_math_sve.c_CFLAGS := $(SVE_CFLAGS), \
->>>>>>> 50239716
   ))
 
   TARGETS += $(BUILD_LIBSLEEF)
