#
# Copyright (c) 2011, 2020, Oracle and/or its affiliates. All rights reserved.
# DO NOT ALTER OR REMOVE COPYRIGHT NOTICES OR THIS FILE HEADER.
#
# This code is free software; you can redistribute it and/or modify it
# under the terms of the GNU General Public License version 2 only, as
# published by the Free Software Foundation.  Oracle designates this
# particular file as subject to the "Classpath" exception as provided
# by Oracle in the LICENSE file that accompanied this code.
#
# This code is distributed in the hope that it will be useful, but WITHOUT
# ANY WARRANTY; without even the implied warranty of MERCHANTABILITY or
# FITNESS FOR A PARTICULAR PURPOSE.  See the GNU General Public License
# version 2 for more details (a copy is included in the LICENSE file that
# accompanied this code).
#
# You should have received a copy of the GNU General Public License version
# 2 along with this work; if not, write to the Free Software Foundation,
# Inc., 51 Franklin St, Fifth Floor, Boston, MA 02110-1301 USA.
#
# Please contact Oracle, 500 Oracle Parkway, Redwood Shores, CA 94065 USA
# or visit www.oracle.com if you need additional information or have any
# questions.
#

################################################################
#
# Setup common utility functions.
#
################################################################

ifndef _MAKEBASE_GMK
_MAKEBASE_GMK := 1

ifeq ($(wildcard $(SPEC)),)
  $(error MakeBase.gmk needs SPEC set to a proper spec.gmk)
endif

# By defining this pseudo target, make will automatically remove targets
# if their recipe fails so that a rebuild is automatically triggered on the
# next make invocation.
.DELETE_ON_ERROR:

################################################################################
# Definitions for special characters
################################################################################

# When calling macros, the spaces between arguments are
# often semantically important! Sometimes we need to subst
# spaces and commas, therefore we need the following macros.
X:=
SPACE:=$(X) $(X)
COMMA:=,
DOLLAR:=$$
HASH:=\#
LEFT_PAREN:=(
RIGHT_PAREN:=)
SQUOTE:='
#'
DQUOTE:="
#"
define NEWLINE


endef

# Certain features only work in newer version of GNU Make. The build will still
# function in 3.81, but will be less performant.
ifeq (4.0, $(firstword $(sort 4.0 $(MAKE_VERSION))))
  HAS_FILE_FUNCTION := true
  CORRECT_FUNCTION_IN_RECIPE_EVALUATION := true
  RWILDCARD_WORKS := true
endif


# For convenience, MakeBase.gmk continues to include these separate files, at
# least for now.

include $(TOPDIR)/make/common/Utils.gmk
include $(TOPDIR)/make/common/MakeIO.gmk
include $(TOPDIR)/make/common/CopyFiles.gmk

################################################################################
# Functions for timers
################################################################################

# Store the build times in this directory.
BUILDTIMESDIR=$(OUTPUTDIR)/make-support/build-times

# Record starting time for build of a sub repository.
define RecordStartTime
	$(DATE) '+%Y %m %d %H %M %S' | $(AWK) '{ print $$1,$$2,$$3,$$4,$$5,$$6,($$4*3600+$$5*60+$$6) }' > $(BUILDTIMESDIR)/build_time_start_$(strip $1) && \
	$(DATE) '+%Y-%m-%d %H:%M:%S' > $(BUILDTIMESDIR)/build_time_start_$(strip $1)_human_readable
endef

# Record ending time and calculate the difference and store it in a
# easy to read format. Handles builds that cross midnight. Expects
# that a build will never take 24 hours or more.
define RecordEndTime
	$(DATE) '+%Y %m %d %H %M %S' | $(AWK) '{ print $$1,$$2,$$3,$$4,$$5,$$6,($$4*3600+$$5*60+$$6) }' > $(BUILDTIMESDIR)/build_time_end_$(strip $1)
	$(DATE) '+%Y-%m-%d %H:%M:%S' > $(BUILDTIMESDIR)/build_time_end_$(strip $1)_human_readable
	$(ECHO) `$(CAT) $(BUILDTIMESDIR)/build_time_start_$(strip $1)` `$(CAT) $(BUILDTIMESDIR)/build_time_end_$(strip $1)` $1 | \
	    $(AWK) '{ F=$$7; T=$$14; if (F > T) { T+=3600*24 }; D=T-F; H=int(D/3600); \
	    M=int((D-H*3600)/60); S=D-H*3600-M*60; printf("%02d:%02d:%02d %s\n",H,M,S,$$15); }' \
	    > $(BUILDTIMESDIR)/build_time_diff_$(strip $1)
endef

# Hook to be called when starting to execute a top-level target
define TargetEnter
	$(PRINTF) "## Starting $(patsubst %-only,%,$@)\n"
	$(call RecordStartTime,$(patsubst %-only,%,$@))
endef

# Hook to be called when finish executing a top-level target
define TargetExit
	$(call RecordEndTime,$(patsubst %-only,%,$@))
	$(PRINTF) "## Finished $(patsubst %-only,%,$@) (build time %s)\n\n" \
	    "`$(CAT) $(BUILDTIMESDIR)/build_time_diff_$(patsubst %-only,%,$@) | $(CUT) -f 1 -d ' '`"
endef

################################################################################

# A file containing a way to uniquely identify the source code revision that
# the build was created from
SOURCE_REVISION_TRACKER := $(SUPPORT_OUTPUTDIR)/src-rev/source-revision-tracker

# Locate all hg repositories included in the forest, as absolute paths
FindAllReposAbs = \
    $(strip $(sort $(dir $(filter-out $(TOPDIR)/build/%, $(wildcard \
        $(addprefix $(TOPDIR)/, .hg */.hg */*/.hg */*/*/.hg */*/*/*/.hg) \
        $(addprefix $(TOPDIR)/, .git */.git */*/.git */*/*/.git */*/*/*/.git) \
    )))))

# Locate all hg repositories included in the forest, as relative paths
FindAllReposRel = \
    $(strip $(subst $(TOPDIR)/,.,$(patsubst $(TOPDIR)/%/, %, $(FindAllReposAbs))))

################################################################################

define SetupLogging
  ifeq ($$(LOG_PROFILE_TIMES_FILE), true)
    ifeq ($$(IS_GNU_TIME), yes)
      SHELL :=  $$(BASH) $$(TOPDIR)/make/scripts/shell-profiler.sh \
                gnutime $$(TIME) \
                $$(OUTPUTDIR)/build-profile.log $$(SHELL)
    else ifneq ($$(FLOCK), )
      SHELL :=  $$(BASH) $$(TOPDIR)/make/scripts/shell-profiler.sh \
                flock $$(FLOCK) \
                $$(OUTPUTDIR)/build-profile.log $$(SHELL)
    endif
  endif

  ifeq ($$(LOG_LEVEL), trace)
    SHELL_NO_RECURSE := $$(SHELL)
    # Shell redefinition trick inspired by http://www.cmcrossroads.com/ask-mr-make/6535-tracing-rule-execution-in-gnu-make
    # For each target executed, will print
    # Building <TARGET> (from <FIRST PREREQUISITE>) (<ALL NEWER PREREQUISITES> newer)
    # but with a limit of 20 on <ALL NEWER PREREQUISITES>, to avoid cluttering logs too much
    # (and causing a crash on Cygwin).
    SHELL = $$(warning $$(if $$@,Building $$@,Running shell command) $$(if $$<, (from $$<))$$(if $$?, ($$(wordlist 1, 20, $$?) $$(if $$(wordlist 21, 22, $$?), ... [in total $$(words $$?) files]) newer)))$$(SHELL_NO_RECURSE) -x
  endif

  # The LOG_PREFIX is set for sub recursive calls like buildjdk and bootcycle.
  # The warn level can never be turned off
  LogWarn = $$(info $(LOG_PREFIX)$$(strip $$1))
  LOG_WARN :=
  ifneq ($$(findstring $$(LOG_LEVEL), info debug trace),)
    LogInfo = $$(info $(LOG_PREFIX)$$(strip $$1))
    LOG_INFO :=
  else
    LogInfo =
    LOG_INFO := > /dev/null
  endif
  ifneq ($$(findstring $$(LOG_LEVEL), debug trace),)
    LogDebug = $$(info $(LOG_PREFIX)$$(strip $$1))
    LOG_DEBUG :=
  else
    LogDebug =
    LOG_DEBUG := > /dev/null
  endif
  ifneq ($$(findstring $$(LOG_LEVEL), trace),)
    LogTrace = $$(info $(LOG_PREFIX)$$(strip $$1))
    LOG_TRACE :=
  else
    LogTrace =
    LOG_TRACE := > /dev/null
  endif
endef

# Make sure logging is setup for everyone that includes MakeBase.gmk.
$(eval $(call SetupLogging))

################################################################################

MAX_PARAMS := 36
PARAM_SEQUENCE := $(call sequence, 2, $(MAX_PARAMS))

# Template for creating a macro taking named parameters. To use it, assign the
# template to a variable with the name you want for your macro, using '='
# assignment. Then define a macro body with the suffix "Body". The Body macro
# should take 1 parameter which should be a unique string for that invocation
# of the macro.
# Ex:
# SetupFoo = $(NamedParamsMacroTemplate)
# define SetupFooBody
#   # do something
#   # access parameters as $$($1_BAR)
# endef
# Call it like this
# $(eval $(call SetupFoo, BUILD_SOMETHING, \
#     BAR := some parameter value, \
# ))
define NamedParamsMacroTemplate
  $(if $($(MAX_PARAMS)),$(error Internal makefile error: \
      Too many named arguments to macro, please update MAX_PARAMS in MakeBase.gmk))
  # Iterate over 2 3 4... and evaluate the named parameters with $1_ as prefix
  $(foreach i,$(PARAM_SEQUENCE), $(if $(strip $($i)),\
    $(strip $1)_$(strip $(call EscapeHash, $(call DoubleDollar, $($i))))$(NEWLINE)))
  # Debug print all named parameter names and values
  $(if $(findstring $(LOG_LEVEL),debug trace), \
    $(info $0 $(strip $1) $(foreach i,$(PARAM_SEQUENCE), \
      $(if $(strip $($i)),$(NEWLINE) $(strip [$i] $(if $(filter $(LOG_LEVEL), trace), \
        $($i), $(wordlist 1, 20, $($(i))) $(if $(word 21, $($(i))), ...)))))))

  $(if $(DEBUG_$(strip $1)),
    $(info -------- <<< Begin expansion of $(strip $1)) \
    $(info $(call $(0)Body,$(strip $1))) \
    $(info -------- >>> End expansion of $(strip $1)) \
  )

  $(call $(0)Body,$(strip $1))
endef

################################################################################
# Make directory without forking mkdir if not needed.
#
# If a directory with an encoded space is provided, the wildcard function
# sometimes returns false answers (typically if the dir existed when the
# makefile was parsed, but was deleted by a previous rule). In that case, always
# call mkdir regardless of what wildcard says.
#
# 1: List of directories to create
MakeDir = \
    $(strip \
        $(eval MakeDir_dirs_to_make := $(strip $(foreach d, $1, \
          $(if $(findstring ?, $d), '$(call DecodeSpace, $d)', \
            $(if $(wildcard $d), , $d) \
          ) \
        ))) \
        $(if $(MakeDir_dirs_to_make), $(shell $(MKDIR) -p $(MakeDir_dirs_to_make))) \
    )

# Make directory for target file. Should handle spaces in filenames. Just
# calling $(call MakeDir $(@D)) will not work if the directory contains a space
# and the target file already exists. In that case, the target file will have
# its wildcard ? resolved and the $(@D) will evaluate each space separated dir
# part on its own.
MakeTargetDir = \
    $(call MakeDir, $(dir $(call EncodeSpace, $@)))

################################################################################
# All install-file and related macros automatically call DecodeSpace when needed.

ifeq ($(call isTargetOs, macosx), true)
  # On mac, extended attributes sometimes creep into the source files, which may later
  # cause the creation of ._* files which confuses testing. Clear these with xattr if
  # set. Some files get their write permissions removed after being copied to the
  # output dir. When these are copied again to images, xattr would fail. By only clearing
  # attributes when they are present, failing on this is avoided.
  #
  # If copying a soft link to a directory, need to delete the target first to avoid
  # weird errors.
  define install-file
	$(call MakeTargetDir)
	$(RM) '$(call DecodeSpace, $@)'
        # Work around a weirdness with cp on Macosx. When copying a symlink, if
        # the target of the link is write protected (e.g. 444), cp will add
        # write permission for the user on the target file (644). Avoid this by
        # using ln to create a new link instead.
	if [ -h '$(call DecodeSpace, $<)' ]; then \
	  $(LN) -s "`$(READLINK) '$(call DecodeSpace, $<)'`" '$(call DecodeSpace, $@)'; \
	else \
	  $(CP) -fRP '$(call DecodeSpace, $<)' '$(call DecodeSpace, $@)'; \
	fi
	if [ -n "`$(XATTR) -ls '$(call DecodeSpace, $@)'`" ]; then \
	  $(XATTR) -cs '$(call DecodeSpace, $@)'; \
	fi
  endef
else
  define install-file
	$(call MakeTargetDir)
	$(CP) -fP '$(call DecodeSpace, $<)' '$(call DecodeSpace, $@)'
  endef
endif

# Variant of install file that does not preserve symlinks
define install-file-nolink
	$(call MakeTargetDir)
	$(CP) -f '$(call DecodeSpace, $<)' '$(call DecodeSpace, $@)'
endef

################################################################################
# link-file-* works similarly to install-file but creates a symlink instead.
# There are two versions, either creating a relative or an absolute link. Be
# careful when using this on Windows since the symlink created is only valid in
# the unix emulation environment.
define link-file-relative
	$(call MakeTargetDir)
	$(RM) '$(call DecodeSpace, $@)'
	$(LN) -s '$(call DecodeSpace, $(call RelativePath, $<, $(@D)))' '$(call DecodeSpace, $@)'
endef

define link-file-absolute
	$(call MakeTargetDir)
	$(RM) '$(call DecodeSpace, $@)'
	$(LN) -s '$(call DecodeSpace, $<)' '$(call DecodeSpace, $@)'
endef

################################################################################

# Recursive wildcard function. Walks down directories recursively and matches
# files with the search patterns. Patterns use standard file wildcards (* and
# ?).
#
# $1 - Directories to start search in
# $2 - Search patterns
rwildcard = \
    $(strip \
        $(foreach d, \
          $(patsubst %/,%,$(sort $(dir $(wildcard $(addsuffix /*/*, $(strip $1)))))), \
          $(call rwildcard,$d,$2) \
        ) \
        $(call DoubleDollar, $(wildcard $(foreach p, $2, $(addsuffix /$(strip $p), $(strip $1))))) \
    )

# Find non directories using recursive wildcard function. This function may
# be used directly when a small amount of directories is expected to be
# searched and caching is not expected to be of use.
#
# $1 - Directory to start search in
# $2 - Optional search patterns, defaults to '*'.
WildcardFindFiles = \
    $(sort $(strip \
        $(eval WildcardFindFiles_result := $(call rwildcard,$(patsubst %/,%,$1),$(if $(strip $2),$2,*))) \
        $(filter-out $(patsubst %/,%,$(sort $(dir $(WildcardFindFiles_result)))), \
            $(WildcardFindFiles_result) \
        ) \
    ))

# Find non directories using the find utility in the shell. Safe to call for
# non existing directories, or directories containing wildcards.
#
# Files containing space will get spaces replaced with ? because GNU Make
# cannot handle lists of files with space in them. By using ?, make will match
# the wildcard to space in many situations so we don't need to replace back
# to space on every use. While not a complete solution it does allow some uses
# of FindFiles to function with spaces in file names, including for
# SetupCopyFiles. Unfortunately this does not work for WildcardFindFiles so
# if files with spaces are anticipated, use ShellFindFiles directly.
#
# $1 - Directories to start search in.
# $2 - Optional search patterns, empty means find everything. Patterns use
#      standard file wildcards (* and ?) and should not be quoted.
# $3 - Optional options to find.
ShellFindFiles = \
    $(if $(wildcard $1), \
      $(sort \
          $(shell $(FIND) $3 $(patsubst %/,%,$(wildcard $1)) \( -type f -o -type l \) \
              $(if $(strip $2), -a \( -name "$(firstword $2)" \
              $(foreach p, $(filter-out $(firstword $2), $2), -o -name "$(p)") \)) \
              | $(TR) ' ' '?' \
          ) \
      ) \
    )

# Find non directories using the method most likely to work best for the
# current build host
#
# $1 - Directory to start search in
# $2 - Optional search patterns, defaults to '*'.
ifeq ($(OPENJDK_BUILD_OS)-$(RWILDCARD_WORKS), windows-true)
  DirectFindFiles = $(WildcardFindFiles)
else
  DirectFindFiles = $(ShellFindFiles)
endif

# Finds files using a cache that is populated by FillFindCache below. If any of
# the directories given have not been cached, DirectFindFiles is used for
# everything. Caching is especially useful in Cygwin, where file finds are very
# costly.
#
# $1 - Directories to start search in.
# $2 - Optional search patterns. If used, no caching is done.
CacheFindFiles_CACHED_DIRS :=
CacheFindFiles_CACHED_FILES :=
CacheFindFiles = \
    $(if $2, \
      $(call DirectFindFiles, $1, $2) \
    , \
      $(if $(filter-out $(addsuffix /%, $(CacheFindFiles_CACHED_DIRS)) \
          $(CacheFindFiles_CACHED_DIRS), $1), \
        $(call DirectFindFiles, $1) \
      , \
        $(filter $(addsuffix /%,$(patsubst %/,%,$1)) $1,$(CacheFindFiles_CACHED_FILES)) \
      ) \
    )

# Explicitly adds files to the find cache used by CacheFindFiles.
#
# $1 - Directories to start search in
FillFindCache = \
    $(eval CacheFindFiles_NEW_DIRS := $$(filter-out $$(addsuffix /%,\
        $$(CacheFindFiles_CACHED_DIRS)) $$(CacheFindFiles_CACHED_DIRS), $1)) \
    $(if $(CacheFindFiles_NEW_DIRS), \
      $(eval CacheFindFiles_CACHED_DIRS += $$(patsubst %/,%,$$(CacheFindFiles_NEW_DIRS))) \
      $(eval CacheFindFiles_CACHED_FILES := $$(sort $$(CacheFindFiles_CACHED_FILES) \
          $$(call DirectFindFiles, $$(CacheFindFiles_NEW_DIRS)))) \
    )

# Findfiles is the default macro that should be used to find files in the file
# system. This function does not always support files with spaces in the names.
# If files with spaces are anticipated, use ShellFindFiles directly.
#
# $1 - Directories to start search in.
# $2 - Optional search patterns, empty means find everything. Patterns use
#      standard file wildcards (* and ?) and should not be quoted.
ifeq ($(DISABLE_CACHE_FIND), true)
  FindFiles = $(DirectFindFiles)
else
  FindFiles = $(CacheFindFiles)
endif

################################################################################
# FixPath
#
# On Windows, converts a path from cygwin/unix style (e.g. /bin/foo) into
# "mixed mode" (e.g. c:/cygwin/bin/foo). On other platforms, return the path
# unchanged.
# This also converts a colon-separated list of paths to a semicolon-separated
# list.
# This is normally not needed since we use the FIXPATH prefix for command lines,
# but might be needed in certain circumstances.
ifeq ($(call isTargetOs, windows), true)
<<<<<<< HEAD
=======
  FixPathArgs = \
       $(shell $(FIXPATH) cmd /c echo $1)
  ifeq ($(call isBuildOsEnv, windows.wsl), true)
    FixPath = \
      $(shell $(WSLPATH) -m $1)
  else
    FixPath = \
      $(shell $(CYGPATH) -m $1)
  endif
else
  FixPathArgs = \
      $1
>>>>>>> 7d898524
  FixPath = \
    $(strip $(subst \,\\, $(shell $(FIXPATH_BASE) print $(patsubst $(FIXPATH), , $1))))
else
  FixPath = \
      $1
endif

################################################################################
# DependOnVariable
#
# This macro takes a variable name and puts the value in a file only if the
# value has changed since last. The name of the file is returned. This can be
# used to create rule dependencies on make variable values. The following
# example would get rebuilt if the value of SOME_VAR was changed:
#
# path/to/some-file: $(call DependOnVariable, SOME_VAR)
#         echo $(SOME_VAR) > $@
#
# Note that leading and trailing white space in the value is ignored.
#

# Defines the sub directory structure to store variable value file in
DependOnVariableDirName = \
    $(strip $(addsuffix $(if $(MODULE),/$(MODULE)), \
        $(subst $(WORKSPACE_ROOT)/,, $(if $(filter /%, $(firstword $(MAKEFILE_LIST))), \
          $(firstword $(MAKEFILE_LIST)), \
          $(CURDIR)/$(firstword $(MAKEFILE_LIST))))))

# Defines the name of the file to store variable value in. Generates a name
# unless parameter 2 is given.
# Param 1 - Name of variable
# Param 2 - (optional) name of file to store value in
DependOnVariableFileName = \
    $(strip $(if $(strip $2), $2, \
      $(MAKESUPPORT_OUTPUTDIR)/vardeps/$(DependOnVariableDirName)/$(strip $1).vardeps))

# Writes the vardeps file. Assumes $1_filename has been setup
# Param 1 - Name of variable
DependOnVariableWriteFile = \
    $(call MakeDir, $(dir $($1_filename))) \
    $(call WriteFile, $1_old:=$(call DoubleDollar,$(call EscapeHash,$($1))), \
         $($1_filename)) \

# Does the actual work with parameters stripped.
# If the file exists AND the contents is the same as the variable, do nothing
# else print a new file.
# Always returns the name of the file where the value was printed.
# Param 1 - Name of variable
# Param 2 - (optional) name of file to store value in
DependOnVariableHelper = \
    $(strip \
        $(eval $1_filename := $(call DependOnVariableFileName, $1, $2)) \
        $(if $(wildcard $($1_filename)), \
          $(eval include $($1_filename)) \
          $(if $(call equals, $(strip $($1)), $(strip $($1_old))),,\
            $(if $(findstring $(LOG_LEVEL), trace), \
                $(info NewVariable $1: >$(strip $($1))<) \
                $(info OldVariable $1: >$(strip $($1_old))<) \
            ) \
            $(call DependOnVariableWriteFile,$1) \
          ) \
        , \
          $(call DependOnVariableWriteFile,$1) \
        ) \
        $($1_filename) \
    )

# Main macro
# Param 1 - Name of variable
# Param 2 - (optional) name of file to store value in
DependOnVariable = \
    $(call DependOnVariableHelper,$(strip $1),$(strip $2))

# LogCmdlines is only intended to be used by ExecuteWithLog
ifeq ($(LOG_CMDLINES), true)
  LogCmdlines = $(info $(strip $1))
else
  LogCmdlines =
endif

################################################################################
# ExecuteWithLog will run a command and log the output appropriately. This is
# meant to be used by commands that do "real" work, like a compilation.
# The output is stored in a specified log file, which is displayed at the end
# of the build in case of failure. The  command line itself is stored in a file,
# and also logged to stdout if the LOG=cmdlines option has been given.
#
# NOTE: If the command redirects stdout, the caller needs to wrap it in a
# subshell (by adding parentheses around it), otherwise the redirect to the
# subshell tee process will create a race condition where the target file may
# not be fully written when the make recipe is done.
#
# Param 1 - The path to base the name of the log file / command line file on
# Param 2 - The command to run
ExecuteWithLog = \
  $(call LogCmdlines, Executing: [$(strip $2)]) \
  $(call MakeDir, $(dir $(strip $1)) $(MAKESUPPORT_OUTPUTDIR)/failure-logs) \
  $(call WriteFile, $2, $(strip $1).cmdline) \
  ( $(RM) $(strip $1).log && $(strip $2) > >($(TEE) -a $(strip $1).log) 2> >($(TEE) -a $(strip $1).log >&2) || \
      ( exitcode=$(DOLLAR)? && \
      $(CP) $(strip $1).log $(MAKESUPPORT_OUTPUTDIR)/failure-logs/$(subst /,_,$(patsubst $(OUTPUTDIR)/%,%,$(strip $1))).log && \
      $(CP) $(strip $1).cmdline $(MAKESUPPORT_OUTPUTDIR)/failure-logs/$(subst /,_,$(patsubst $(OUTPUTDIR)/%,%,$(strip $1))).cmdline && \
      exit $(DOLLAR)exitcode ) )

################################################################################

# Hook to include the corresponding custom file, if present.
$(eval $(call IncludeCustomExtension, common/MakeBase.gmk))

endif # _MAKEBASE_GMK<|MERGE_RESOLUTION|>--- conflicted
+++ resolved
@@ -441,21 +441,6 @@
 # This is normally not needed since we use the FIXPATH prefix for command lines,
 # but might be needed in certain circumstances.
 ifeq ($(call isTargetOs, windows), true)
-<<<<<<< HEAD
-=======
-  FixPathArgs = \
-       $(shell $(FIXPATH) cmd /c echo $1)
-  ifeq ($(call isBuildOsEnv, windows.wsl), true)
-    FixPath = \
-      $(shell $(WSLPATH) -m $1)
-  else
-    FixPath = \
-      $(shell $(CYGPATH) -m $1)
-  endif
-else
-  FixPathArgs = \
-      $1
->>>>>>> 7d898524
   FixPath = \
     $(strip $(subst \,\\, $(shell $(FIXPATH_BASE) print $(patsubst $(FIXPATH), , $1))))
 else
