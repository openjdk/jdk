#
# Copyright (c) 2018, 2024, Oracle and/or its affiliates. All rights reserved.
# DO NOT ALTER OR REMOVE COPYRIGHT NOTICES OR THIS FILE HEADER.
#
# This code is free software; you can redistribute it and/or modify it
# under the terms of the GNU General Public License version 2 only, as
# published by the Free Software Foundation.  Oracle designates this
# particular file as subject to the "Classpath" exception as provided
# by Oracle in the LICENSE file that accompanied this code.
#
# This code is distributed in the hope that it will be useful, but WITHOUT
# ANY WARRANTY; without even the implied warranty of MERCHANTABILITY or
# FITNESS FOR A PARTICULAR PURPOSE.  See the GNU General Public License
# version 2 for more details (a copy is included in the LICENSE file that
# accompanied this code).
#
# You should have received a copy of the GNU General Public License version
# 2 along with this work; if not, write to the Free Software Foundation,
# Inc., 51 Franklin St, Fifth Floor, Boston, MA 02110-1301 USA.
#
# Please contact Oracle, 500 Oracle Parkway, Redwood Shores, CA 94065 USA
# or visit www.oracle.com if you need additional information or have any
# questions.
#

ifndef _JDK_NATIVE_COMPILATION_GMK
_JDK_NATIVE_COMPILATION_GMK := 1

ifeq ($(_MAKEBASE_GMK), )
  $(error You must include MakeBase.gmk prior to including JdkNativeCompilation.gmk)
endif

include NativeCompilation.gmk

# Hook to include the corresponding custom file, if present.
$(eval $(call IncludeCustomExtension, common/JdkNativeCompilation.gmk))

FindSrcDirsForComponent += \
  $(call uniq, $(wildcard \
      $(TOPDIR)/src/$(strip $1)/$(OPENJDK_TARGET_OS)/native/$(strip $2) \
      $(TOPDIR)/src/$(strip $1)/$(OPENJDK_TARGET_OS_TYPE)/native/$(strip $2) \
      $(TOPDIR)/src/$(strip $1)/share/native/$(strip $2)))

# Find a library. Used for declaring dependencies on libraries in different
# modules.
# Param 1 - module name
# Param 2 - library name
# Param 3 - optional subdir for library
FindLib = \
    $(call FindLibDirForModule, \
        $(strip $1))$(strip $3)/$(LIBRARY_PREFIX)$(strip $2)$(SHARED_LIBRARY_SUFFIX)

# Find a static library
# Param 1 - module name
# Param 2 - library name
# Param 3 - optional subdir for library
FindStaticLib = \
    $(addprefix $(SUPPORT_OUTPUTDIR)/native/, \
        $(strip $1)$(strip $3)/$(LIBRARY_PREFIX)$(strip $2)$(STATIC_LIBRARY_SUFFIX))

# If only generating compile_commands.json, make these return empty to avoid
# declaring dependencies.
ifeq ($(GENERATE_COMPILE_COMMANDS_ONLY), true)
  FindLib =
  FindStaticLib =
endif
# If building static versions of libraries, make these return empty to avoid
# declaring dependencies.
ifeq ($(STATIC_LIBS), true)
  FindLib =
  FindStaticLib =
endif

# Returns the module specific java header dir if it exists.
# Param 1 - module name
GetJavaHeaderDir = \
  $(if $(strip $1),$(wildcard $(SUPPORT_OUTPUTDIR)/headers/$(strip $1)))

# Process a dir description such as "java.base:headers" into a set of proper absolute paths.
ProcessDir = \
  $(if $(findstring :, $1), \
    $(call FindSrcDirsForComponent, $(firstword $(subst :, , $1)), $(lastword $(subst :, , $1))) \
  , \
    $(if $(filter /%, $1), \
      $1 \
    , \
      $(call FindSrcDirsForComponent, $(MODULE), $1) \
    ) \
  )

GLOBAL_VERSION_INFO_RESOURCE := $(TOPDIR)/src/java.base/windows/native/common/version.rc

JDK_RCFLAGS=$(RCFLAGS) \
    -D"JDK_VERSION_STRING=$(VERSION_STRING)" \
    -D"JDK_COMPANY=$(JDK_RC_COMPANY_NAME)" \
    -D"JDK_VER=$(VERSION_NUMBER_FOUR_POSITIONS)" \
    -D"JDK_COPYRIGHT=Copyright \xA9 $(COPYRIGHT_YEAR)" \
    -D"JDK_NAME=$(JDK_RC_NAME) $(VERSION_SHORT)" \
    -D"JDK_FVER=$(subst .,$(COMMA),$(VERSION_NUMBER_FOUR_POSITIONS))"

# Setup make rules for creating a native binary with suitable defaults
# for the OpenJDK project. This macro is mostly considered to be an internal
# support version. Please use SetupJdkLibrary or SetupJdkExecutable instead.
#
# Parameter 1 is the name of the rule. This name is used as variable prefix,
# and the targets generated are listed in a variable by that name.
#
# Remaining parameters are named arguments. These are all passed on to
# SetupNativeCompilation. This macro also adds the following additional
# arguments:
#
#   EXTRA_RCFLAGS -- additional RCFLAGS to append.
#   EXTRA_HEADER_DIRS -- additional directories to look for headers in
#   EXTRA_SRC -- additional directories to look for source in
#   EXCLUDE_SRC_PATTERNS -- exclude source dirs matching these patterns from
#     appearing in SRC.
#   HEADERS_FROM_SRC -- if false, does not add source dirs automatically as
#     header include dirs. (Defaults to true.)
#   SRC -- this is passed on, but preprocessed to accept source dir designations
#   RC_FILEDESC -- override the default FILEDESC for Windows version.rc
#     such as "java.base:headers".
#   JDK_LIBS -- libraries generated by the JDK build system to link against
#   JDK_LIBS_<os> or JDK_LIBS_<osType> -- additional JDK_LIBS for the given OS
#     or OS type only
#   DEFAULT_CFLAGS -- if false, do not add default CFLAGS and CXXFLAGS
#   CFLAGS_FILTER_OUT -- flags to filter out from default CFLAGS
#   CXXFLAGS_FILTER_OUT -- flags to filter out from default CXXFLAGS
#   LDFLAGS_FILTER_OUT -- flags to filter out from default LDFLAGS
#   LD_SET_ORIGIN -- if false, do not add SET_*_ORIGIN flags to LDFLAGS
#   APPEND_LDFLAGS -- a quirk to have additional LDFLAGS that will be set after
#     the origin flags
#
SetupJdkNativeCompilation = $(NamedParamsMacroTemplate)
define SetupJdkNativeCompilationBody
  ifeq ($$($1_TYPE), EXECUTABLE)
    $1_NATIVE_DIR_PREFIX :=
    $1_MODULES_PATH := modules_cmds
    $1_RC_EXT := exe
    $1_RC_FTYPE := 0x1L
  else
    $1_NATIVE_DIR_PREFIX := lib
    $1_MODULES_PATH := modules_libs
    $1_RC_EXT := dll
    $1_RC_FTYPE := 0x2L
  endif

  ifeq ($$($1_OUTPUT_DIR), )
    ifneq ($$(MODULE), )
<<<<<<< HEAD
      $1_OUTPUT_DIR := $$(SUPPORT_OUTPUTDIR)/$$($1_MODULES_PATH)/$$(strip $$(MODULE))
=======
      ifeq ($$($1_TYPE), STATIC_LIBRARY)
        $1_OUTPUT_DIR := $$(SUPPORT_OUTPUTDIR)/native/$$(MODULE)
      else
        $1_OUTPUT_DIR := $$(call FindLibDirForModule, $$(MODULE))
      endif
>>>>>>> 5ae849d6
    else
      $$(error Must specify OUTPUT_DIR in a MODULE free context)
    endif
  endif

  ifeq ($$($1_OBJECT_DIR), )
    ifneq ($$(MODULE), )
      $1_OBJECT_DIR := $$(SUPPORT_OUTPUTDIR)/native/$$(MODULE)/$$($1_NATIVE_DIR_PREFIX)$$($1_NAME)
    else
      $$(error Must specify OBJECT_DIR in a MODULE free context)
    endif
  endif

  ifeq ($$($1_LINK_TYPE), C++)
    $1_LIBS += $(LIBCXX)
  endif

  ifeq ($$($1_SRC), )
    ifneq ($$(MODULE), )
      $1_SRC := $$(call FindSrcDirsForComponent, $$(MODULE), $$($1_NATIVE_DIR_PREFIX)$$($1_NAME))
    else
      $$(error Must specify SRC in a MODULE free context)
    endif
  else
    $1_SRC := $$(foreach dir, $$($1_SRC), $$(call ProcessDir, $$(dir)))
  endif
  ifneq ($$($1_EXTRA_SRC), )
    $1_SRC += $$(foreach dir, $$($1_EXTRA_SRC), $$(call ProcessDir, $$(dir)))
  endif

  ifneq ($$($1_EXCLUDE_SRC_PATTERNS), )
    $1_SRC_WITHOUT_WORKSPACE_ROOT := $$(patsubst $$(WORKSPACE_ROOT)/%, %, $$($1_SRC))
    $1_EXCLUDE_SRC := $$(addprefix %, $$(call containing, $$($1_EXCLUDE_SRC_PATTERNS), \
        $$($1_SRC_WITHOUT_WORKSPACE_ROOT)))
    $1_SRC := $$(filter-out $$($1_EXCLUDE_SRC), $$($1_SRC))
  endif

  ifeq ($$($1_VERSIONINFO_RESOURCE), )
    $1_VERSIONINFO_RESOURCE := $$(GLOBAL_VERSION_INFO_RESOURCE)
  endif

  ifeq ($$($1_RC_FILEDESC), )
    $1_RC_FILEDESC := $(JDK_RC_NAME) binary
  endif
  $1_RCFLAGS := $(JDK_RCFLAGS) \
      -D"JDK_FILEDESC=$$($1_RC_FILEDESC)" \
      -D"JDK_FNAME=$$($1_NAME).$$($1_RC_EXT)" \
      -D"JDK_INTERNAL_NAME=$$($1_NAME)" \
      -D"JDK_FTYPE=$$($1_RC_FTYPE)" \
      -I$(TOPDIR)/src/java.base/windows/native/common \
      $$($1_EXTRA_RCFLAGS)

  ifneq ($$($1_HEADERS_FROM_SRC), false)
    $1_SRC_HEADER_FLAGS := $$(addprefix -I, $$(wildcard $$($1_SRC)))
  endif

  # Add the module specific java header dir
  $1_SRC_HEADER_FLAGS += $$(addprefix -I, $$(call GetJavaHeaderDir, $$(MODULE)))

  $1_JDK_LIBS += $$($1_JDK_LIBS_$$(OPENJDK_TARGET_OS))
  $1_JDK_LIBS += $$($1_JDK_LIBS_$$(OPENJDK_TARGET_OS_TYPE))
  # Prepend JDK libs before external libs
  $1_LIBS := $$($1_JDK_LIBS) $$($1_LIBS)

  ifneq ($$($1_EXTRA_HEADER_DIRS), )
    $1_PROCESSED_EXTRA_HEADER_DIRS := $$(foreach dir, $$($1_EXTRA_HEADER_DIRS), \
        $$(call ProcessDir, $$(dir)))
    $1_EXTRA_HEADER_FLAGS := $$(addprefix -I, $$($1_PROCESSED_EXTRA_HEADER_DIRS))
  endif

  ifneq ($$($1_DEFAULT_CFLAGS), false)
    ifeq ($$($1_TYPE), EXECUTABLE)
      # Set the default flags first to be able to override
      $1_CFLAGS := $$(filter-out $$($1_CFLAGS_FILTER_OUT), $$(CFLAGS_JDKEXE)) $$($1_CFLAGS)

      # Set the default flags first to be able to override
      $1_CXXFLAGS := $$(filter-out $$($1_CXXFLAGS_FILTER_OUT), $$(CXXFLAGS_JDKEXE)) $$($1_CXXFLAGS)
    else
      # Set the default flags first to be able to override
      $1_CFLAGS := $$(filter-out $$($1_CFLAGS_FILTER_OUT), $$(CFLAGS_JDKLIB)) $$($1_CFLAGS)

      # Set the default flags first to be able to override
      $1_CXXFLAGS := $$(filter-out $$($1_CXXFLAGS_FILTER_OUT), $$(CXXFLAGS_JDKLIB)) $$($1_CXXFLAGS)
    endif
  endif

  ifneq ($$($1_CFLAGS), )
    $1_CFLAGS += $$($1_SRC_HEADER_FLAGS) $$($1_EXTRA_HEADER_FLAGS)
  endif
  ifneq ($$($1_CXXFLAGS), )
    $1_CXXFLAGS += $$($1_SRC_HEADER_FLAGS) $$($1_EXTRA_HEADER_FLAGS)
  endif
  ifeq ($$($1_CFLAGS)$$($1_CXXFLAGS), )
    $1_CFLAGS += $$($1_SRC_HEADER_FLAGS) $$($1_EXTRA_HEADER_FLAGS)
  endif

  ifneq ($$($1_DEFAULT_LDFLAGS), false)
    ifeq ($$($1_TYPE), EXECUTABLE)
      # Set the default flags first to be able to override
      $1_LDFLAGS := $$(filter-out $$($1_LDFLAGS_FILTER_OUT), $$(LDFLAGS_JDKEXE)) $$($1_LDFLAGS)
    else
      # Set the default flags first to be able to override
      $1_LDFLAGS := $$(filter-out $$($1_LDFLAGS_FILTER_OUT), $$(LDFLAGS_JDKLIB)) $$($1_LDFLAGS)
    endif
  endif

  ifneq ($$($1_LD_SET_ORIGIN), false)
    ifeq ($$($1_TYPE), EXECUTABLE)
      $1_LDFLAGS += $$(call SET_EXECUTABLE_ORIGIN)
    else
      $1_LDFLAGS += $$(call SET_SHARED_LIBRARY_ORIGIN)
    endif
  endif
  # APPEND_LDFLAGS, if it exists, must be set after the origin flags
  # This is a workaround to keep existing behavior
  $1_LDFLAGS += $$($1_APPEND_LDFLAGS)

  # Since we reuse the rule name ($1), all our arguments will pass through.
  # We lose in transparency, but gain in brevity in this call...
  $$(eval $$(call SetupNativeCompilation, $1))
endef

# Setup make rules for creating a native library with suitable defaults
# for the OpenJDK project. The default is to create a shared library,
# but by passing TYPE := STATIC_LIBARY, a static library can be created.
#
# Parameter 1 is the name of the rule. This name is used as variable prefix,
# and the targets generated are listed in a variable by that name.
#
# Remaining parameters are named arguments. These are all passed on to
# SetupJdkNativeCompilation. Please see that macro for details.
SetupJdkLibrary = $(NamedParamsMacroTemplate)
define SetupJdkLibraryBody
  # If type is unspecified, default to LIBRARY
  ifeq ($$($1_TYPE), )
    $1_TYPE := LIBRARY
  endif

  # Since we reuse the rule name ($1), all our arguments will pass through.
  # We lose in transparency, but gain in brevity in this call...
  $$(eval $$(call SetupJdkNativeCompilation, $1))
endef

# Setup make rules for creating a native executable with suitable defaults
# for the OpenJDK project.
#
# Parameter 1 is the name of the rule. This name is used as variable prefix,
# and the targets generated are listed in a variable by that name.
#
# Remaining parameters are named arguments. These are all passed on to
# SetupJdkNativeCompilation. Please see that macro for details.
SetupJdkExecutable = $(NamedParamsMacroTemplate)
define SetupJdkExecutableBody
  $1_TYPE := EXECUTABLE

  # Since we reuse the rule name ($1), all our arguments will pass through.
  # We lose in transparency, but gain in brevity in this call...
  $$(eval $$(call SetupJdkNativeCompilation, $1))
endef

endif # _JDK_NATIVE_COMPILATION_GMK<|MERGE_RESOLUTION|>--- conflicted
+++ resolved
@@ -146,15 +146,11 @@
 
   ifeq ($$($1_OUTPUT_DIR), )
     ifneq ($$(MODULE), )
-<<<<<<< HEAD
-      $1_OUTPUT_DIR := $$(SUPPORT_OUTPUTDIR)/$$($1_MODULES_PATH)/$$(strip $$(MODULE))
-=======
       ifeq ($$($1_TYPE), STATIC_LIBRARY)
         $1_OUTPUT_DIR := $$(SUPPORT_OUTPUTDIR)/native/$$(MODULE)
       else
-        $1_OUTPUT_DIR := $$(call FindLibDirForModule, $$(MODULE))
+        $1_OUTPUT_DIR := $$(SUPPORT_OUTPUTDIR)/$$($1_MODULES_PATH)/$$(strip $$(MODULE))
       endif
->>>>>>> 5ae849d6
     else
       $$(error Must specify OUTPUT_DIR in a MODULE free context)
     endif
