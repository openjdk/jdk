--- conflicted
+++ resolved
@@ -92,10 +92,6 @@
     jdk.crypto.mscapi \
     #
 
-<<<<<<< HEAD
-NATIVE_MODULES= \
-    jdk.internal.le
-=======
 NATIVE_ACCESS_MODULES= \
     java.base \
     java.datatransfer \
@@ -141,5 +137,4 @@
     jdk.unsupported \
     jdk.xml.dom \
     jdk.zipfs \
-    #
->>>>>>> 924e1aa0
+    #