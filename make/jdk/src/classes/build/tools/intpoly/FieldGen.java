--- conflicted
+++ resolved
@@ -628,12 +628,7 @@
         result.appendLine("private static final long CARRY_ADD = 1 << "
                 + (params.getBitsPerLimb() - 1) + ";");
         if (params.getBitsPerLimb() * params.getNumLimbs() != params.getPower()) {
-<<<<<<< HEAD
-            result.appendLine("@SuppressWarnings(\"lossy-conversions\")");
-            result.appendLine("private static final int LIMB_MASK = -1 "
-=======
             result.appendLine("private static final long LIMB_MASK = -1L "
->>>>>>> 1922c4fd
                     + ">>> (64 - BITS_PER_LIMB);");
         }
 
