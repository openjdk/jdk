#
# Copyright (c) 2018, 2024, Oracle and/or its affiliates. All rights reserved.
# DO NOT ALTER OR REMOVE COPYRIGHT NOTICES OR THIS FILE HEADER.
#
# This code is free software; you can redistribute it and/or modify it
# under the terms of the GNU General Public License version 2 only, as
# published by the Free Software Foundation.  Oracle designates this
# particular file as subject to the "Classpath" exception as provided
# by Oracle in the LICENSE file that accompanied this code.
#
# This code is distributed in the hope that it will be useful, but WITHOUT
# ANY WARRANTY; without even the implied warranty of MERCHANTABILITY or
# FITNESS FOR A PARTICULAR PURPOSE.  See the GNU General Public License
# version 2 for more details (a copy is included in the LICENSE file that
# accompanied this code).
#
# You should have received a copy of the GNU General Public License version
# 2 along with this work; if not, write to the Free Software Foundation,
# Inc., 51 Franklin St, Fifth Floor, Boston, MA 02110-1301 USA.
#
# Please contact Oracle, 500 Oracle Parkway, Redwood Shores, CA 94065 USA
# or visit www.oracle.com if you need additional information or have any
# questions.
#

# This must be the first rule
default: all

include $(SPEC)
include MakeBase.gmk

include CopyFiles.gmk
include JavaCompilation.gmk
include TestFilesCompilation.gmk

ifeq ($(JMH_CORE_JAR), )
  $(info Error: JMH is missing. Please use configure --with-jmh.)
  $(error Cannot continue)
endif

#### Variables

MICROBENCHMARK_SRC := $(TOPDIR)/test/micro
MICROBENCHMARK_IMAGE_DIR := $(TEST_IMAGE_DIR)/micro
MICROBENCHMARK_JAR := $(MICROBENCHMARK_IMAGE_DIR)/benchmarks.jar

MICROBENCHMARK_OUTPUT := $(SUPPORT_OUTPUTDIR)/test/micro
MICROBENCHMARK_CLASSES := $(MICROBENCHMARK_OUTPUT)/classes
MICROBENCHMARK_JAR_BIN := $(MICROBENCHMARK_OUTPUT)/jar

MICROBENCHMARK_TOOLS_CLASSES := $(MICROBENCHMARK_OUTPUT)/tools-classes
MICROBENCHMARK_INDIFY_DONE := $(MICROBENCHMARK_CLASSES)/_indify.marker

JMH_UNPACKED_DIR := $(MICROBENCHMARK_OUTPUT)/jmh_jars
JMH_UNPACKED_JARS_DONE := $(JMH_UNPACKED_DIR)/_unpacked.marker

# External dependencies
WHITEBOX_JAR := $(SUPPORT_OUTPUTDIR)/test/lib/wb.jar
JMH_COMPILE_JARS := $(JMH_CORE_JAR) $(JMH_GENERATOR_JAR) $(WHITEBOX_JAR)
JMH_RUNTIME_JARS := $(JMH_CORE_JAR) $(JMH_COMMONS_MATH_JAR) $(JMH_JOPT_SIMPLE_JAR)

# Native dependencies
MICROBENCHMARK_NATIVE_SRC_DIRS := $(MICROBENCHMARK_SRC)
MICROBENCHMARK_NATIVE_OUTPUT := $(MICROBENCHMARK_OUTPUT)/native
MICROBENCHMARK_NATIVE_EXCLUDE :=

###

# Need double \n to get new lines and no trailing spaces
MICROBENCHMARK_MANIFEST := Build: $(FULL_VERSION)\n\
\nJMH-Version: $(JMH_VERSION)\n\
\nName: OpenJDK Microbenchmark Suite

#### Compile Indify tool

$(eval $(call SetupJavaCompilation, BUILD_INDIFY, \
    TARGET_RELEASE := $(TARGET_RELEASE_BOOTJDK), \
    SRC := $(TOPDIR)/test/jdk/java/lang/invoke, \
    INCLUDE_FILES := indify/Indify.java, \
    DISABLED_WARNINGS := this-escape rawtypes serial options, \
    BIN := $(MICROBENCHMARK_TOOLS_CLASSES), \
    JAVAC_FLAGS := -XDstringConcat=inline -Xprefer:newer, \
))

#### Compile Targets

# Building microbenchmark requires the jdk.unsupported and java.management modules.
# sun.security.util is required to compile Cache benchmark.
# jmh uses annotation processors to generate the benchmark jar and thus
# requires the use of -processor option during benchmark compilation.

# Build microbenchmark suite for the current JDK
$(eval $(call SetupJavaCompilation, BUILD_JDK_MICROBENCHMARK, \
    TARGET_RELEASE := $(TARGET_RELEASE_NEWJDK_UPGRADED), \
    SMALL_JAVA := false, \
    CLASSPATH := $(JMH_COMPILE_JARS), \
<<<<<<< HEAD
    DISABLED_WARNINGS := restricted this-escape processing rawtypes removal cast \
        serial preview, \
=======
    DISABLED_WARNINGS := restricted this-escape processing rawtypes cast \
        serial preview dangling-doc-comments, \
>>>>>>> 6e805127
    SRC := $(MICROBENCHMARK_SRC), \
    BIN := $(MICROBENCHMARK_CLASSES), \
    JAVAC_FLAGS := \
        --add-exports java.base/jdk.internal.classfile.impl=ALL-UNNAMED \
        --add-exports java.base/jdk.internal.event=ALL-UNNAMED \
        --add-exports java.base/jdk.internal.foreign=ALL-UNNAMED \
        --add-exports java.base/jdk.internal.misc=ALL-UNNAMED \
        --add-exports java.base/jdk.internal.util=ALL-UNNAMED \
        --add-exports java.base/jdk.internal.org.objectweb.asm.tree=ALL-UNNAMED \
        --add-exports java.base/jdk.internal.org.objectweb.asm=ALL-UNNAMED \
        --add-exports java.base/jdk.internal.vm=ALL-UNNAMED \
        --add-exports java.base/sun.invoke.util=ALL-UNNAMED \
        --add-exports java.base/sun.security.util=ALL-UNNAMED \
        --enable-preview \
        -XDsuppressNotes \
        -processor org.openjdk.jmh.generators.BenchmarkProcessor, \
    JAVA_FLAGS := \
        --add-exports java.base/jdk.internal.vm=ALL-UNNAMED \
        --add-modules jdk.unsupported \
        --enable-preview \
        --limit-modules java.management, \
))

$(BUILD_JDK_MICROBENCHMARK): $(JMH_COMPILE_JARS)

# Run Indify
$(MICROBENCHMARK_INDIFY_DONE): $(BUILD_INDIFY) $(BUILD_JDK_MICROBENCHMARK)
	$(call LogWarn, Running Indify on microbenchmark classes)
	$(JAVA_SMALL) -cp $(MICROBENCHMARK_TOOLS_CLASSES) \
	    indify.Indify --overwrite $(MICROBENCHMARK_CLASSES) \
	    $(LOG_DEBUG) 2>&1
	$(TOUCH) $@

# Unpacking dependencies for inclusion in the benchmark JARs
$(JMH_UNPACKED_JARS_DONE): $(JMH_RUNTIME_JARS)
	$(RM) -r $(JMH_UNPACKED_DIR)
	$(MKDIR) -p $(JMH_UNPACKED_DIR)
	$(foreach jar, $(JMH_RUNTIME_JARS), \
            $$($(UNZIP) -oq $(jar) -d $(JMH_UNPACKED_DIR)))
	$(RM) -r $(JMH_UNPACKED_DIR)/META-INF
	$(RM) $(JMH_UNPACKED_DIR)/*.xml
	$(TOUCH) $@

# Create benchmarks JAR file with benchmarks for both the old and new JDK
$(eval $(call SetupJarArchive, BUILD_JDK_JAR, \
    DEPENDENCIES := $(BUILD_JDK_MICROBENCHMARK) $(JMH_UNPACKED_JARS_DONE) \
        $(MICROBENCHMARK_INDIFY_DONE), \
    SRCS := $(MICROBENCHMARK_CLASSES) $(JMH_UNPACKED_DIR), \
    BIN := $(MICROBENCHMARK_JAR_BIN), \
    SUFFIXES := .*, \
    EXCLUDE_FILES:= _the.BUILD_JDK_MICROBENCHMARK_batch \
        _the.BUILD_JDK_MICROBENCHMARK.vardeps _unpacked.marker, \
    EXTRA_MANIFEST_ATTR := $(MICROBENCHMARK_MANIFEST), \
    JARMAIN := org.openjdk.jmh.Main, \
    JAR := $(MICROBENCHMARK_JAR), \
))

# Setup compilation of native library dependencies
$(eval $(call SetupTestFilesCompilation, BUILD_MICROBENCHMARK_LIBRARIES, \
    TYPE := LIBRARY, \
    SOURCE_DIRS := $(MICROBENCHMARK_NATIVE_SRC_DIRS), \
    OUTPUT_DIR := $(MICROBENCHMARK_NATIVE_OUTPUT), \
    EXCLUDE := $(MICROBENCHMARK_NATIVE_EXCLUDE), \
))

# Setup copy of native dependencies to image output dir
$(eval $(call SetupCopyFiles, COPY_MICROBENCHMARK_NATIVE, \
    SRC := $(MICROBENCHMARK_NATIVE_OUTPUT)/lib, \
    DEST := $(MICROBENCHMARK_IMAGE_DIR)/native, \
    FILES := $(filter $(MICROBENCHMARK_NATIVE_OUTPUT)/lib/%, \
        $(BUILD_MICROBENCHMARK_LIBRARIES)), \
))

all: $(MICROBENCHMARK_JAR) $(BUILD_MICROBENCHMARK_LIBRARIES) $(COPY_MICROBENCHMARK_NATIVE)

.PHONY: all<|MERGE_RESOLUTION|>--- conflicted
+++ resolved
@@ -94,13 +94,8 @@
     TARGET_RELEASE := $(TARGET_RELEASE_NEWJDK_UPGRADED), \
     SMALL_JAVA := false, \
     CLASSPATH := $(JMH_COMPILE_JARS), \
-<<<<<<< HEAD
     DISABLED_WARNINGS := restricted this-escape processing rawtypes removal cast \
-        serial preview, \
-=======
-    DISABLED_WARNINGS := restricted this-escape processing rawtypes cast \
         serial preview dangling-doc-comments, \
->>>>>>> 6e805127
     SRC := $(MICROBENCHMARK_SRC), \
     BIN := $(MICROBENCHMARK_CLASSES), \
     JAVAC_FLAGS := \
