#
# Copyright (c) 2015, 2025, Oracle and/or its affiliates. All rights reserved.
# DO NOT ALTER OR REMOVE COPYRIGHT NOTICES OR THIS FILE HEADER.
#
# This code is free software; you can redistribute it and/or modify it
# under the terms of the GNU General Public License version 2 only, as
# published by the Free Software Foundation.  Oracle designates this
# particular file as subject to the "Classpath" exception as provided
# by Oracle in the LICENSE file that accompanied this code.
#
# This code is distributed in the hope that it will be useful, but WITHOUT
# ANY WARRANTY; without even the implied warranty of MERCHANTABILITY or
# FITNESS FOR A PARTICULAR PURPOSE.  See the GNU General Public License
# version 2 for more details (a copy is included in the LICENSE file that
# accompanied this code).
#
# You should have received a copy of the GNU General Public License version
# 2 along with this work; if not, write to the Free Software Foundation,
# Inc., 51 Franklin St, Fifth Floor, Boston, MA 02110-1301 USA.
#
# Please contact Oracle, 500 Oracle Parkway, Redwood Shores, CA 94065 USA
# or visit www.oracle.com if you need additional information or have any
# questions.
#

include MakeFileStart.gmk

################################################################################
# This file builds the native component of the JTReg tests for JDK.
# It also covers the test-image part, where the built files are copied to the
# test image.
################################################################################

include CopyFiles.gmk
include TestFilesCompilation.gmk

################################################################################
# Targets for building the native tests themselves.
################################################################################

# This might have been added to by a custom extension.
BUILD_JDK_JTREG_NATIVE_SRC += $(TOPDIR)/test/jdk

BUILD_JDK_JTREG_OUTPUT_DIR := $(OUTPUTDIR)/support/test/jdk/jtreg/native

BUILD_JDK_JTREG_IMAGE_DIR := $(TEST_IMAGE_DIR)/jdk/jtreg

BUILD_JDK_JTREG_EXECUTABLES_CFLAGS_exeJliLaunchTest := \
    -I$(TOPDIR)/src/java.base/share/native/libjli \
    -I$(TOPDIR)/src/java.base/$(OPENJDK_TARGET_OS_TYPE)/native/libjli \
    -I$(TOPDIR)/src/java.base/$(OPENJDK_TARGET_OS)/native/libjli \
    #

BUILD_JDK_JTREG_EXECUTABLES_JDK_LIBS_exeJliLaunchTest := java.base:libjli
BUILD_JDK_JTREG_EXECUTABLES_JDK_LIBS_exeCallerAccessTest := java.base:libjvm
BUILD_JDK_JTREG_EXECUTABLES_JDK_LIBS_exeNullCallerTest := java.base:libjvm

BUILD_JDK_JTREG_LIBRARIES_JDK_LIBS_libstringPlatformChars := java.base:libjava
BUILD_JDK_JTREG_LIBRARIES_JDK_LIBS_libGetXSpace := java.base:libjava

# Platform specific setup
ifeq ($(call isTargetOs, windows), true)
  BUILD_JDK_JTREG_EXCLUDE += libDirectIO.c libInheritedChannel.c \
      libExplicitAttach.c libImplicitAttach.c \
<<<<<<< HEAD
      exelauncher.c libFDLeaker.c exeFDLeakTester.c
=======
      exelauncher.c libFDLeaker.c exeFDLeakTester.c \
      libChangeSignalDisposition.c exePrintSignalDisposition.c
>>>>>>> fde6cd77

  BUILD_JDK_JTREG_EXECUTABLES_LIBS_exeNullCallerTest := $(LIBCXX)
  BUILD_JDK_JTREG_EXECUTABLES_LIBS_exerevokeall := advapi32.lib
  BUILD_JDK_JTREG_EXECUTABLES_CFLAGS_exeNullCallerTest := /EHsc
else
  BUILD_JDK_JTREG_LIBRARIES_LDFLAGS_libNativeThread := -pthread

  # java.lang.foreign tests
  BUILD_JDK_JTREG_LIBRARIES_LDFLAGS_libAsyncStackWalk := -pthread
  BUILD_JDK_JTREG_LIBRARIES_LDFLAGS_libAsyncInvokers := -pthread
  BUILD_JDK_JTREG_LIBRARIES_LDFLAGS_libLinkerInvokerUnnamed := -pthread
  BUILD_JDK_JTREG_LIBRARIES_LDFLAGS_libLinkerInvokerModule := -pthread
  BUILD_JDK_JTREG_LIBRARIES_LDFLAGS_libLoaderLookupInvoker := -pthread

  BUILD_JDK_JTREG_LIBRARIES_LDFLAGS_libExplicitAttach := -pthread
  BUILD_JDK_JTREG_LIBRARIES_LDFLAGS_libImplicitAttach := -pthread
  BUILD_JDK_JTREG_EXCLUDE += exerevokeall.c
  ifeq ($(call isTargetOs, linux), true)
    BUILD_JDK_JTREG_EXECUTABLES_LIBS_exelauncher := -ldl
  endif
  BUILD_JDK_JTREG_EXECUTABLES_LIBS_exeNullCallerTest := $(LIBCXX)
endif

ifeq ($(call isTargetOs, macosx), true)
  BUILD_JDK_JTREG_EXCLUDE += exelauncher.c
  BUILD_JDK_JTREG_LIBRARIES_LIBS_libTestMainKeyWindow := \
      -framework Cocoa
  BUILD_JDK_JTREG_EXECUTABLES_JDK_LIBS_exeJniInvocationTest := java.base:libjli
  BUILD_JDK_JTREG_LIBRARIES_LIBS_libTestDynamicStore := \
      -framework Cocoa -framework SystemConfiguration
else
  BUILD_JDK_JTREG_EXCLUDE += libTestMainKeyWindow.m
  BUILD_JDK_JTREG_EXCLUDE += libTestDynamicStore.m
  BUILD_JDK_JTREG_EXCLUDE += exeJniInvocationTest.c
  BUILD_JDK_JTREG_EXCLUDE += exeLibraryCache.c
endif

ifeq ($(call isTargetOs, linux), true)
  # Unconditionally compile with debug symbols and don't ever perform
  # stripping during the test libraries' build.
  BUILD_JDK_JTREG_LIBRARIES_CFLAGS_libFib := -g
  BUILD_JDK_JTREG_LIBRARIES_STRIP_SYMBOLS_libFib := false
  # nio tests' libCreationTimeHelper native needs -ldl linker flag
  BUILD_JDK_JTREG_LIBRARIES_LDFLAGS_libCreationTimeHelper := -ldl
endif

ifeq ($(ASAN_ENABLED), true)
  # Any executable which launches the JVM and uses a custom launcher needs to explicitly link in the
  # default ASan options.
  BUILD_JDK_JTREG_EXTRA_FILES += $(TOPDIR)/make/data/asan/asan_default_options.c
endif

ifeq ($(LSAN_ENABLED), true)
  # Any executable which launches the JVM and uses a custom launcher needs to explicitly link in the
  # default LSan options.
  BUILD_JDK_JTREG_EXTRA_FILES += $(TOPDIR)/make/data/lsan/lsan_default_options.c
endif

# This evaluation is expensive and should only be done if this target was
# explicitly called.
ifneq ($(filter build-test-jdk-jtreg-native, $(MAKECMDGOALS)), )
  $(eval $(call SetupTestFilesCompilation, BUILD_JDK_JTREG_LIBRARIES, \
      TYPE := LIBRARY, \
      SOURCE_DIRS := $(BUILD_JDK_JTREG_NATIVE_SRC), \
      OUTPUT_DIR := $(BUILD_JDK_JTREG_OUTPUT_DIR), \
      EXCLUDE := $(BUILD_JDK_JTREG_EXCLUDE), \
  ))

  $(eval $(call SetupTestFilesCompilation, BUILD_JDK_JTREG_EXECUTABLES, \
      TYPE := PROGRAM, \
      SOURCE_DIRS := $(BUILD_JDK_JTREG_NATIVE_SRC), \
      OUTPUT_DIR := $(BUILD_JDK_JTREG_OUTPUT_DIR), \
      EXCLUDE := $(BUILD_JDK_JTREG_EXCLUDE), \
      EXTRA_FILES := $(BUILD_JDK_JTREG_EXTRA_FILES), \
      LIBS := $(LIBPTHREAD), \
  ))
endif

build-test-jdk-jtreg-native: $(BUILD_JDK_JTREG_LIBRARIES) $(BUILD_JDK_JTREG_EXECUTABLES)

################################################################################
# Targets for building test-image.
################################################################################

# Copy to jdk jtreg test image
$(eval $(call SetupCopyFiles, COPY_JDK_JTREG_NATIVE, \
    SRC := $(BUILD_JDK_JTREG_OUTPUT_DIR), \
    DEST := $(TEST_IMAGE_DIR)/jdk/jtreg/native, \
    FILES := $(wildcard $(addprefix $(BUILD_JDK_JTREG_OUTPUT_DIR), /bin/* /lib/*)), \
    FLATTEN := true, \
))

test-image-jdk-jtreg-native: $(COPY_JDK_JTREG_NATIVE)

all: build-test-jdk-jtreg-native
test-image: test-image-jdk-jtreg-native

.PHONY: build-test-jdk-jtreg-native test-image-jdk-jtreg-native test-image

################################################################################

include MakeFileEnd.gmk<|MERGE_RESOLUTION|>--- conflicted
+++ resolved
@@ -62,12 +62,8 @@
 ifeq ($(call isTargetOs, windows), true)
   BUILD_JDK_JTREG_EXCLUDE += libDirectIO.c libInheritedChannel.c \
       libExplicitAttach.c libImplicitAttach.c \
-<<<<<<< HEAD
-      exelauncher.c libFDLeaker.c exeFDLeakTester.c
-=======
       exelauncher.c libFDLeaker.c exeFDLeakTester.c \
       libChangeSignalDisposition.c exePrintSignalDisposition.c
->>>>>>> fde6cd77
 
   BUILD_JDK_JTREG_EXECUTABLES_LIBS_exeNullCallerTest := $(LIBCXX)
   BUILD_JDK_JTREG_EXECUTABLES_LIBS_exerevokeall := advapi32.lib
