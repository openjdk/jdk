--- conflicted
+++ resolved
@@ -175,7 +175,6 @@
   # Set JVM_OPTIMIZATION directly so other jvm-feature flags can override it
   # later on if desired
   JVM_OPTIMIZATION := HIGHEST_JVM
-<<<<<<< HEAD
   ifeq ($(TOOLCHAIN_TYPE), gcc)
     JVM_CFLAGS_FEATURES += -flto=$(JOBS) -fuse-linker-plugin -fno-strict-aliasing \
         -fno-fat-lto-objects
@@ -190,15 +189,9 @@
   else ifeq ($(TOOLCHAIN_TYPE), microsoft)
     JVM_CFLAGS_FEATURES += -GL -Gy
     JVM_LDFLAGS_FEATURES += -LTCG:INCREMENTAL
-=======
-  JVM_LTO := true
-  ifneq ($(call isCompiler, microsoft), true)
-    JVM_LDFLAGS_FEATURES += $(CXX_O_FLAG_HIGHEST_JVM)
->>>>>>> 34d6cc0d
-  endif
-else
-  JVM_LTO := false
-  ifeq ($(call isCompiler, gcc), true)
+  endif
+else
+  ifeq ($(TOOLCHAIN_TYPE), gcc)
     JVM_LDFLAGS_FEATURES += -O1
   endif
 endif
