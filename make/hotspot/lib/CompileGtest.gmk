--- conflicted
+++ resolved
@@ -83,8 +83,6 @@
 
 # Additional disabled warnings are due to code in the test source.
 
-# TODO: Should merge once JDK-8294314 is in.
-
 $(eval $(call SetupJdkLibrary, BUILD_GTEST_LIBJVM, \
     NAME := jvm, \
     TOOLCHAIN := TOOLCHAIN_LINK_CXX, \
@@ -105,10 +103,7 @@
     DISABLED_WARNINGS_gcc := $(DISABLED_WARNINGS_gcc) \
         undef stringop-overflow, \
     DISABLED_WARNINGS_gcc_test_signals.cpp := cast-function-type, \
-<<<<<<< HEAD
-=======
     DISABLED_WARNINGS_gcc_test_threadCpuLoad.cpp := address, \
->>>>>>> 172006c0
     DISABLED_WARNINGS_clang := $(DISABLED_WARNINGS_clang) \
         undef switch format-nonliteral tautological-undefined-compare \
         self-assign-overloaded, \
