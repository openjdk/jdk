--- conflicted
+++ resolved
@@ -1402,9 +1402,17 @@
 <li><p>Install cross-compiler on the <em>build</em> system:</p>
 <pre><code>apt install g++-aarch64-linux-gnu gcc-aarch64-linux-gnu</code></pre></li>
 <li><p>Create chroot on the <em>build</em> system, configuring it for
-<<<<<<< HEAD
-<em>target</em> system:
-<code>sudo debootstrap \       --arch=arm64 \       --verbose \       --include=fakeroot,symlinks,build-essential,libx11-dev,libxext-dev,libxrender-dev,libxrandr-dev,libxtst-dev,libxt-dev,libcups2-dev,libfontconfig1-dev,libasound2-dev,libfreetype6-dev,libpng-dev,libffi-dev \       --resolve-deps \       buster \       ~/sysroot-arm64 \       http://httpredir.debian.org/debian/     # If the target architecture is `riscv64`,     # the path should be `debian-ports` instead of `debian`.</code></p></li>
+<em>target</em> system:</p>
+<pre><code>sudo debootstrap \
+  --arch=arm64 \
+  --verbose \
+  --include=fakeroot,symlinks,build-essential,libx11-dev,libxext-dev,libxrender-dev,libxrandr-dev,libxtst-dev,libxt-dev,libcups2-dev,libfontconfig1-dev,libasound2-dev,libfreetype6-dev,libpng-dev,libffi-dev \
+  --resolve-deps \
+  buster \
+  ~/sysroot-arm64 \
+  http://httpredir.debian.org/debian/
+# If the target architecture is `riscv64`,
+# the path should be `debian-ports` instead of `debian`.</code></pre></li>
 <li><p>To create a Ubuntu-based chroot:</p>
 <pre><code>sudo debootstrap \
   --arch=arm64 \
@@ -1416,19 +1424,6 @@
   ~/sysroot-arm64 \
   http://ports.ubuntu.com/ubuntu-ports/
 # symlinks is in the universe repository</code></pre></li>
-=======
-<em>target</em> system:</p>
-<pre><code>sudo debootstrap \
-  --arch=arm64 \
-  --verbose \
-  --include=fakeroot,symlinks,build-essential,libx11-dev,libxext-dev,libxrender-dev,libxrandr-dev,libxtst-dev,libxt-dev,libcups2-dev,libfontconfig1-dev,libasound2-dev,libfreetype6-dev,libpng-dev,libffi-dev \
-  --resolve-deps \
-  buster \
-  ~/sysroot-arm64 \
-  http://httpredir.debian.org/debian/
-# If the target architecture is `riscv64`,
-# the path should be `debian-ports` instead of `debian`.</code></pre></li>
->>>>>>> f1dfdc1a
 <li><p>Make sure the symlinks inside the newly created chroot point to
 proper locations:</p>
 <pre><code>sudo chroot ~/sysroot-arm64 symlinks -cr .</code></pre></li>
