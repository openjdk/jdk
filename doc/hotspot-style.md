--- conflicted
+++ resolved
@@ -856,8 +856,6 @@
 consistent.  There are algorithms in HotSpot that are believed to rely
 on that ordering.
 
-<<<<<<< HEAD
-=======
 ### Inline Variables
 
 Variables with static storage duration may be declared `inline`
@@ -884,7 +882,6 @@
 Declaring a `thread_local` variable `inline` is forbidden for HotSpot code.
 [The use of `thread_local`](#thread_local) is already heavily restricted.
 
->>>>>>> fde6cd77
 ### Initializing variables with static storage duration
 
 Variables with static storage duration and _dynamic initialization_
@@ -1306,8 +1303,6 @@
 * `[[carries_dependency]]` - Related to `memory_order_consume`.
 * `[[deprecated]]` - Not relevant in HotSpot code.
 
-<<<<<<< HEAD
-=======
 Direct use of non-standard (and presumably scoped) attributes in shared code
 is also forbidden. Using such would depend on the C++17 feature that an
 attribute not recognized by the implementation is ignored
@@ -1326,7 +1321,6 @@
 defined) are generally hidden behind a portability macro that includes the
 surrounding brackets.
 
->>>>>>> fde6cd77
 ### noexcept
 
 Use of `noexcept` exception specifications
@@ -1375,11 +1369,6 @@
 not declared `noexcept`. So HotSpot code doesn't ever need to check, either
 with conditional exception specifications or with `noexcept` expressions.
 
-<<<<<<< HEAD
-Dynamic exception specifications were deprecated in C++11. C++17 removed all
-but `throw()`, with that remaining a deprecated equivalent to `noexcept`.
-
-=======
 The exception specification is part of the type of a function
 ([p0012r1](http://wg21.link/p0012r1). This likely has little impact on HotSpot
 code, since the use of `noexcept` is expected to be rare.
@@ -1453,7 +1442,6 @@
 Note that the C parts of the JDK have been built with C11 selected for some
 time ([JDK-8292008](https://bugs.openjdk.org/browse/JDK-8292008)).
 
->>>>>>> fde6cd77
 ### Additional Permitted Features
 
 * `alignof`
