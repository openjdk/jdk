% HotSpot Coding Style

## Introduction

This is a collection of rules, guidelines, and suggestions for writing
HotSpot code.  Following these will help new code fit in with existing
HotSpot code, making it easier to read and maintain.  Failure to
follow these guidelines may lead to discussion during code reviews, if
not outright rejection of a change.

### Changing this Document

Proposed changes should be discussed on the
[HotSpot Developers](mailto:hotspot-dev@openjdk.org) mailing
list.  Changes are likely to be cautious and incremental, since HotSpot
coders have been using these guidelines for years.

Substantive changes are approved by
[rough consensus](https://www.rfc-editor.org/rfc/rfc7282.html) of
the [HotSpot Group](https://openjdk.org/census#hotspot) Members.
The Group Lead determines whether consensus has been reached.

Editorial changes (changes that only affect the description of HotSpot
style, not its substance) do not require the full consensus gathering
process.  The normal HotSpot pull request process may be used for
editorial changes, with the additional requirement that the requisite
reviewers are also HotSpot Group Members.

### Why Care About Style?

Some programmers seem to have lexers and even C preprocessors
installed directly behind their eyeballs. The rest of us require code
that is not only functionally correct but also easy to read. More than
that, since there is no one style for easy-to-read code, and since a
mashup of many styles is just as confusing as no style at all, it is
important for coders to be conscious of the many implicit stylistic
choices that historically have gone into the HotSpot code base.

Some of these guidelines are driven by the cross-platform requirements
for HotSpot.  Shared code must work on a variety of platforms, and may
encounter deficiencies in some.  Using platform conditionalization in
shared code is usually avoided, while shared code is strongly
preferred to multiple platform-dependent implementations, so some
language features may be recommended against.

Some of the guidelines here are relatively arbitrary choices among
equally plausible alternatives.  The purpose of stating and enforcing
these rules is largely to provide a consistent look to the code.  That
consistency makes the code more readable by avoiding non-functional
distractions from the interesting functionality.

When changing pre-existing code, it is reasonable to adjust it to
match these conventions. Exception: If the pre-existing code clearly
conforms locally to its own peculiar conventions, it is not worth
reformatting the whole thing.  Also consider separating changes that
make extensive stylistic updates from those which make functional
changes.

### Counterexamples

Many of the guidelines mentioned here have (sometimes widespread)
counterexamples in the HotSpot code base. Finding a counterexample is
not sufficient justification for new code to follow the counterexample
as a precedent, since readers of your code will rightfully expect your
code to follow the greater bulk of precedents documented here.

Occasionally a guideline mentioned here may be just out of synch with
the actual HotSpot code base. If you find that a guideline is
consistently contradicted by a large number of counterexamples, please
bring it up for discussion and possible change. The architectural
rule, of course, is "When in Rome do as the Romans". Sometimes in the
suburbs of Rome the rules are a little different; these differences
can be pointed out here.

## Structure and Formatting

### Factoring and Class Design

* Group related code together, so readers can concentrate on one
section of one file.

* Classes are the primary code structuring mechanism.  Place related
functionality in a class, or a set of related classes.  Use of either
namespaces or public non-member functions is rare in HotSpot code.
Static non-member functions are not uncommon.

* If a class `FooBar` is going to be used in more than one place, put it
a file named fooBar.hpp and fooBar.cpp. If the class is a sidekick
to a more important class `BazBat`, it can go in bazBat.hpp.

* Put a member function `FooBar::bang` into the same file that defined
`FooBar`, or its associated *.inline.hpp or *.cpp file.

* Use public accessor functions for member variables accessed
outside the class.

* Assign names to constant literals and use the names instead.

* Keep functions small, a screenful at most.  Split out chunks of
logic into file-local classes or static functions if needed.

* Factor away nonessential complexity into local inline helper
functions and helper classes.

* Think clearly about internal invariants that apply to each class,
and document them in the form of asserts within member functions.

* Make simple, self-evident contracts for member functions.  If you cannot
communicate a simple contract, redesign the class.

* Implement classes as if expecting rough usage by clients. Check for
incorrect usage of a class using `assert(...)`, `guarantee(...)`,
`ShouldNotReachHere()` and comments wherever needed.  Performance is
almost never a reason to omit asserts.

* When possible, design as if for reusability.  This forces a clear
design of the class's externals, and clean hiding of its internals.

* Initialize all variables and data structures to a known state. If a
class has a constructor, initialize it there.

* Do no optimization before its time. Prove the need to optimize.

* When you must defactor to optimize, preserve as much structure as
possible. If you must hand-inline some name, label the local copy with
the original name.

* If you need to use a hidden detail (e.g., a structure offset), name
it (as a constant or function) in the class that owns it.

* Don't use the Copy and Paste keys to replicate more than a couple
lines of code.  Name what you must repeat.

* If a class needs a member function to change a user-visible attribute, the
change should be done with a "setter" accessor matched to the simple
"getter".

#### Conventions for Lock-free Code

Sometimes variables are accessed concurrently without appropriate synchronization
context, such as a held mutex or at a safepoint. In such cases the variable should
be declared `volatile` and it should NOT be accessed as a normal C++ lvalue. Rather,
access should be performed via functions from `Atomic`, such as `Atomic::load`,
`Atomic::store`, etc.

This special formulation makes it more clear to maintainers that the variable is
accessed concurrently in a lock-free manner.

### Source Files

* All source files must have a globally unique basename. The build
system depends on this uniqueness.

* Keep the include lines within a section alphabetically sorted by their
lowercase value. If an include must be out of order for correctness,
suffix with it a comment such as `// do not reorder`. Source code
processing tools can also use this hint.

* Put conditional inclusions (`#if ...`) at the end of the section of HotSpot
include lines. This also applies to macro-expanded includes of platform
dependent files.

* Put system includes in a section after the HotSpot include lines with a blank
line separating the two sections.

* Do not put non-trivial function implementations in .hpp files. If
the implementation depends on other .hpp files, put it in a .cpp or
a .inline.hpp file.

* .inline.hpp files should only be included in .cpp or .inline.hpp
files.

* All .inline.hpp files should include their corresponding .hpp file as
the first include line with a blank line separating it from the rest of the
include lines. Declarations needed by other files should be put in the .hpp
file, and not in the .inline.hpp file. This rule exists to resolve problems
with circular dependencies between .inline.hpp files.

* Do not include a .hpp file if the corresponding .inline.hpp file is included.

* Use include guards for .hpp and .inline.hpp files. The name of the defined
guard should be derived from the full search path of the file relative to the
hotspot source directory. The guard should be all upper case with all paths
separators and periods replaced by underscores.

* Some build configurations use precompiled headers to speed up the
build times. The precompiled headers are included in the precompiled.hpp
file. Note that precompiled.hpp is just a build time optimization, so
don't rely on it to resolve include problems.

### JTReg Tests

* JTReg tests should have meaningful names.

* JTReg tests associated with specific bugs should be tagged with the
`@bug` keyword in the test description.

* JTReg tests should be organized by component or feature under
`test/`, in a directory hierarchy that generally follows that of the
`src/` directory. There may be additional subdirectories to further
categorize tests by feature. This structure makes it easy to run a
collection of tests associated with a specific feature by specifying
the associated directory as the source of the tests to run.

    * Some (older) tests use the associated bug number in the directory
    name, the test name, or both.  That naming style should no longer be
    used, with existing tests using that style being candidates for migration.

### Naming

* The length of a name may be correlated to the size of its scope.  In
particular, short names (even single letter names) may be fine in a
small scope, but are usually inappropriate for larger scopes.

* Prefer whole words rather than abbreviations, unless the
abbreviation is more widely used than the long form in the code's
domain.

* Choose names consistently. Do not introduce spurious
variations. Abbreviate corresponding terms to a consistent length.

* Global names must be unique, to avoid [One Definition Rule][ODR] (ODR)
violations.  A common prefixing scheme for related global names is
often used.  (This is instead of using namespaces, which are mostly
avoided in HotSpot.)

* Don't give two names to the semantically same thing.  But use
different names for semantically different things, even if they are
representationally the same.  (So use meaningful `typedef` or template
alias names where appropriate.)

* When choosing names, avoid categorical nouns like "variable",
"field", "parameter", "value", and verbs like "compute", "get".
(`storeValue(int param)` is bad.)

* Type names and global names should use mixed-case with the first
letter of each word capitalized (`FooBar`).

* Embedded abbreviations in
otherwise mixed-case names are usually capitalized entirely rather
than being treated as a single word with only the initial letter
capitalized, e.g. "HTML" rather than "Html".

* Function and local variable names use lowercase with words separated
by a single underscore (`foo_bar`).

* Class data member names have a leading underscore, and use lowercase
with words separated by a single underscore (`_foo_bar`).

* Constant names may be upper-case or mixed-case, according to
historical necessity.  (Note: There are many examples of constants
with lowercase names.)

* Constant names should follow an existing pattern, and must have a
distinct appearance from other names in related APIs.

* Class and type names should be noun phrases. Consider an "er" suffix
for a class that represents an action.

* Function names should be verb phrases that reflect changes of state
known to a class's user, or else noun phrases if they cause no change
of state visible to the class's user.

* Getter accessor names are noun phrases, with no "`get_`" noise
word. Boolean getters can also begin with "`is_`" or "`has_`".  Member
function for reading data members usually have the same name as the
data member, exclusive of the leading underscore.

* Setter accessor names prepend "`set_`" to the getter name.

* Other member function names are verb phrases, as if commands to the receiver.

* Avoid leading underscores (as "`_oop`") except in cases required
above. (Names with leading underscores can cause portability
problems.)

### Commenting

* Clearly comment subtle fixes.

* Clearly comment tricky classes and functions.

* If you have to choose between commenting code and writing wiki
content, comment the code. Link from the wiki to the source file if
it makes sense.

* As a general rule don't add bug numbers to comments (they would soon
overwhelm the code). But if the bug report contains significant
information that can't reasonably be added as a comment, then refer to
the bug report.

* Personal names are discouraged in the source code, which is a team
product.

### Macros

* You can almost always use an inline function or class instead of a
macro. Use a macro only when you really need it.

* Templates may be preferable to multi-line macros. (There may be
subtle performance effects with templates on some platforms; revert
to macros if absolutely necessary.)

* `#ifdef`s should not be used to introduce platform-specific code
into shared code (except for `_LP64`). They must be used to manage
header files, in the pattern found at the top of every source
file. They should be used mainly for major build features, including
`PRODUCT`, `ASSERT`, `_LP64`, `INCLUDE_SERIALGC`, `COMPILER1`, etc.

* For build features such as `PRODUCT`, use `#ifdef PRODUCT` for
multiple-line inclusions or exclusions.

* For short inclusions or exclusions based on build features, use
macros like `PRODUCT_ONLY` and `NOT_PRODUCT`. But avoid using them
with multiple-line arguments, since debuggers do not handle that
well.

* Use `CATCH`, `THROW`, etc. for HotSpot-specific exception processing.

### Whitespace

* In general, don't change whitespace unless it improves readability
or consistency.  Gratuitous whitespace changes will make integrations
and backports more difficult.

* Use [One-True-Brace-Style](
https://en.wikipedia.org/wiki/Indentation_style#Variant:_1TBS_(OTBS)).
The opening brace for a function or class
is normally at the end of the line; it is sometimes moved to the
beginning of the next line for emphasis.  Substatements are enclosed
in braces, even if there is only a single statement.  Extremely simple
one-line statements may drop braces around a substatement.

* Indentation levels are two columns.

* There is no hard line length limit.  That said, bear in mind that
excessively long lines can cause difficulties.  Some people like to
have multiple side-by-side windows in their editors, and long lines
may force them to choose among unpleasant options. They can use wide
windows, reducing the number that can fit across the screen, and
wasting a lot of screen real estate because most lines are not that
long.  Alternatively, they can have more windows across the screen,
with long lines wrapping (or worse, requiring scrolling to see in
their entirety), which is harder to read.  Similar issues exist for
side-by-side code reviews.

* Tabs are not allowed in code. Set your editor accordingly.<br>
(Emacs: `(setq-default indent-tabs-mode nil)`.)

* Use good taste to break lines and align corresponding tokens on
adjacent lines.

* Use spaces around operators, especially comparisons and
assignments. (Relaxable for boolean expressions and high-precedence
operators in classic math-style formulas.)

* Put spaces on both sides of control flow keywords `if`, `else`,
`for`, `switch`, etc.  Don't add spaces around the associated
_control_ expressions.  Examples:

    ```
    while (test_foo(args...)) {   // Yes
    while(test_foo(args...)) {    // No, missing space after while
    while ( test_foo(args...) ) { // No, excess spaces around control
    ```

* Use extra parentheses in expressions whenever operator precedence
seems doubtful. Always use parentheses in shift/mask expressions
(`<<`, `&`, `|`).  Don't add whitespace immediately inside
parentheses.

* Use more spaces and blank lines between larger constructs, such as
classes or function definitions.

* If the surrounding code has any sort of vertical organization,
adjust new lines horizontally to be consistent with that
organization. (E.g., trailing backslashes on long macro definitions
often align.)

### Avoid implicit conversions to bool

* Use `bool` for boolean values.
* Do not use ints or pointers as (implicit) booleans with `&&`, `||`,
`if`, `while`. Instead, compare explicitly, i.e. `if (x != 0)` or
`if (ptr != nullptr)`, etc.
* Do not use non-boolean declarations in _condition_ forms, i.e. don't use
`if (T v = value) { ... }`. But see
[Enhanced selection statements](#enhanced-selection-statements).

### Miscellaneous

* Use the [Resource Acquisition Is Initialization][RAII] (RAII)
design pattern to manage bracketed critical
sections. See class `ResourceMark` for an example.

* Use functions from globalDefinitions.hpp and related files when
performing bitwise
operations on integers. Do not code directly as C operators, unless
they are extremely simple. (Examples: `align_up`, `is_power_of_2`,
`exact_log2`.)

* Use arrays with abstractions supporting range checks.

* Always enumerate all cases in a switch statement or provide a default
case. It is ok to have an empty default with comment.

## Use of C++ Features

HotSpot was originally written in a subset of the C++98/03 language.
More recently, support for C++17 is provided, though again,
HotSpot only uses a subset.  (Backports to JDK versions lacking
support for more recent Standards must of course stick with the
original C++98/03 subset.)

This section describes that subset.  Features from the C++98/03
language may be used unless explicitly excluded here.  Features from
C++11, C++14, and C++17 may be explicitly permitted or explicitly excluded,
and discussed accordingly here.  There is a third category, undecided
features, about which HotSpot developers have not yet reached a
consensus, or perhaps have not discussed at all.  Use of these
features is also excluded.

(The use of some features may not be immediately obvious and may slip
in anyway, since the compiler will accept them.  The code review
process is the main defense against this.)

Some features are discussed in their own subsection, typically to provide
more extensive discussion or rationale for limitations.  Features that
don't have their own subsection are listed in omnibus feature sections
for permitted, excluded, and undecided features.

Lists of new features for C++11, C++14, and C++17, along with links to their
descriptions, can be found in the online documentation for some of the
compilers and libraries.  The C++17 Standard is the definitive
description.

* [C++ Standards Support in GCC](https://gcc.gnu.org/projects/cxx-status.html)
* [C++ Support in Clang](https://clang.llvm.org/cxx_status.html)
* [Visual C++ Language Conformance](https://docs.microsoft.com/en-us/cpp/visual-cpp-language-conformance)
* [libstdc++ Status](https://gcc.gnu.org/onlinedocs/libstdc++/manual/status.html)
* [libc++ Status](https://libcxx.llvm.org/cxx1y_status.html)

As a rule of thumb, permitting features which simplify writing code
and, especially, reading code, is encouraged.

Similar discussions for some other projects:

* [Google C++ Style Guide](https://google.github.io/styleguide/cppguide.html) &mdash;
Currently (2020) targeting C++17.

* [C++11 and C++14 use in Chromium](https://chromium.googlesource.com/chromium/src/+/main/styleguide/c++/c++-features.md) &mdash;
Categorizes features as allowed, banned, or to be discussed.

* [llvm Coding Standards](https://llvm.org/docs/CodingStandards.html) &mdash;
Currently (2020) targeting C++14.

* [Using C++ in Mozilla code](https://firefox-source-docs.mozilla.org/code-quality/coding-style/using_cxx_in_firefox_code.html) &mdash;
C++17 support is required for recent versions (2020).

### Error Handling

Do not use exceptions. Exceptions are disabled by the build configuration
for some platforms.

Rationale: There is significant concern over the performance cost of
exceptions and their usage model and implications for maintainable code.
That's not just a matter of history that has been fixed; there remain
questions and problems even today (2019). See, for example, [Zero cost
deterministic
exceptions](http://www.open-std.org/jtc1/sc22/wg21/docs/papers/2018/p0709r0.pdf).
Because of this, HotSpot has always used a build configuration that disables
exceptions where that is available. As a result, HotSpot code uses error
handling mechanisms such as two-phase construction, factory functions,
returning error codes, and immediate termination. Even if the cost of
exceptions were not a concern, the existing body of code was not written with
exception safety in mind. Making HotSpot exception safe would be a very large
undertaking.

In addition to the usual alternatives to exceptions, HotSpot provides its
own exception mechanism. This is based on a set of macros defined in
utilities/exceptions.hpp.

### RTTI (Runtime Type Information)

Do not use [Runtime Type Information][RTTI] (RTTI).
[RTTI][] is disabled by the build configuration for some
platforms.  Among other things, this means `dynamic_cast` cannot be used.

Rationale: Other than to implement exceptions (which HotSpot doesn't use),
most potential uses of [RTTI][] are better done via virtual functions.  Some of
the remainder can be replaced by bespoke mechanisms.  The cost of the
additional runtime data structures needed to support [RTTI][] are deemed not
worthwhile, given the alternatives.

### Memory Allocation

Do not use the standard global allocation and deallocation functions
(operator new and related functions).  Use of these functions by HotSpot
code is disabled for some platforms.

Rationale: HotSpot often uses "resource" or "arena" allocation.  Even
where heap allocation is used, the standard global functions are
avoided in favor of wrappers around malloc and free that support the
VM's Native Memory Tracking (NMT) feature.  Typically, uses of the global
operator new are inadvertent and therefore often associated with memory
leaks.

Native memory allocation failures are often treated as non-recoverable.
The place where "out of memory" is (first) detected may be an innocent
bystander, unrelated to the actual culprit.

### Class Inheritance

Use public single inheritance.

Prefer composition rather than non-public inheritance.

Restrict inheritance to the "is-a" case; use composition rather than
non-is-a related inheritance.

Avoid multiple inheritance.  Never use virtual inheritance.

### Namespaces

Avoid using namespaces.  HotSpot code normally uses "all static"
classes rather than namespaces for grouping.  An "all static" class is
not instantiable, has only static members, and is normally derived
(possibly indirectly) from the helper class `AllStatic`.

Benefits of using such classes include:

* Provides access control for members, which is unavailable with
namespaces.

* Avoids [Argument Dependent Lookup][ADL] (ADL).

* Closed for additional members.  Namespaces allow names to be added in
multiple contexts, making it harder to see the complete API.

Namespaces should be used only in cases where one of those "benefits"
is actually a hindrance.

In particular, don't use anonymous namespaces.  They seem like they should
be useful, and indeed have some real benefits for naming and generated code
size on some platforms.  Unfortunately, debuggers don't seem to like them at
all.

<https://groups.google.com/forum/#!topic/mozilla.dev.platform/KsaG3lEEaRM><br>
Suggests Visual Studio debugger might not be able to refer to
anonymous namespace symbols, so can't set breakpoints in them.
Though the discussion seems to go back and forth on that.

<https://firefox-source-docs.mozilla.org/code-quality/coding-style/coding_style_cpp.html><br>
Search for "Anonymous namespaces"
Suggests preferring "static" to anonymous namespaces where applicable,
because of poor debugger support for anonymous namespaces.

<https://sourceware.org/bugzilla/show_bug.cgi?id=16874><br>
Bug for similar gdb problems.

### C++ Standard Library

Avoid using the C++ Standard Library.

Historically, HotSpot has mostly avoided use of the Standard
Library.

(It used to be impossible to use most of it in shared code,
because the build configuration for Solaris with Solaris Studio made
all but a couple of pieces inaccessible.  Support for header-only
parts was added in mid-2017.  Support for Solaris was removed
in 2020.)

Some reasons for this include

* Exceptions. Perhaps the largest core issue with adopting the use of
Standard Library facilities is exceptions. HotSpot does not use
exceptions and, for platforms which allow doing so, builds with them
turned off.  Many Standard Library facilities implicitly or explicitly
use exceptions.

* `assert`.  An issue that is quickly encountered is the `assert` macro name
collision ([JDK-8007770](https://bugs.openjdk.org/browse/JDK-8007770)).
Some mechanism for addressing this would be needed before much of the
Standard Library could be used.  (Not all Standard Library implementations
use assert in header files, but some do.)

* Memory allocation. HotSpot requires explicit control over where
allocations occur. The C++98/03 `std::allocator` class is too limited
to support our usage.  (Changes in more recent Standards may remove
this limitation.)

* Implementation vagaries. Bugs, or simply different implementation choices,
can lead to different behaviors among the various Standard Libraries we need
to deal with.

* Inconsistent naming conventions. HotSpot and the C++ Standard use
different naming conventions. The coexistence of those different conventions
might appear jarring and reduce readability.

There are a few exceptions to this rule.

* `#include <new>` to use placement `new`, `std::nothrow`, and `std::nothrow_t`.
* `#include <limits>` to use `std::numeric_limits`.
* `#include <type_traits>` with some restrictions, listed below.
* `#include <cstddef>` to use `std::nullptr_t` and `std::max_align_t`.

Certain restrictions apply to the declarations provided by `<type_traits>`.

* The `alignof` operator should be used rather than `std::alignment_of<>`.

TODO: Rather than directly \#including (permitted) Standard Library
headers, use a convention of \#including wrapper headers (in some
location like hotspot/shared/stdcpp).  This provides a single place
for dealing with issues we might have for any given header, esp.
platform-specific issues.

### Type Deduction

Use type deduction only if it makes the code clearer or safer.  Do not
use it merely to avoid the inconvenience of writing an explicit type,
unless that type is itself difficult to write.  An example of the
latter is a function template return type that depends on template
parameters in a non-trivial way.

There are several contexts where types are deduced.

* Function argument deduction.  This is always permitted, and indeed
encouraged.  It is nearly always better to allow the type of a
function template argument to be deduced rather than explicitly
specified.

* `auto` variable declarations
([n1984](http://www.open-std.org/jtc1/sc22/wg21/docs/papers/2006/n1984.pdf))<br>
For local variables, this can be used to make the code clearer by
eliminating type information that is obvious or irrelevant.  Excessive
use can make code much harder to understand.

<<<<<<< HEAD
<a name="function-return-type-deduction"></a>
=======
* `auto` for non-type template parameters
([p0127r2](http://wg21.link/p0127r2))<br>
`auto` may be used as a placeholder for the type of a non-type template
parameter. The type is deduced from the value provided in a template
instantiation.

>>>>>>> 0aee7bf2
* Function return type deduction
([n3638](https://isocpp.org/files/papers/N3638.html))<br>
Only use if the function body has a very small number of `return`
statements, and generally relatively little other code.

* Class template argument deduction
([n3602](http://wg21.link/n3602), [p0091r3](http://wg21.link/p0091r3))<br>
The template arguments of a class template may be deduced from the arguments
to a constructor. This is similar to ordinary function argument deduction,
though partial deduction with only _some_ template arguments explicitly
provided is not permitted for class template argument deduction. Deduction
guides may be used to provide additional control over the deduction. As with
`auto` variable declarations, excessive use can make code harder to
understand, because explicit type information is lacking. But it can also
remove the need to be explicit about types that are either obvious, or that
are very hard to write. For example, these allow the addition of a scope-guard
mechanism with nice syntax; something like this
```
  ScopeGuard guard{[&]{ ... cleanup code ... }};
```

* Also see [lambda expressions](#lambdaexpressions).

* `decltype(auto)` should be avoided, whether for variables, for non-type
template parameters, or for function return types. There are subtle and
complex differences between this placeholder type and `auto`. Any use would
need very careful explanation.

### Expression SFINAE

[Substitution Failure Is Not An Error][SFINAE] (SFINAE)
is a template metaprogramming technique that makes use of
template parameter substitution failures to make compile-time decisions.

C++11 relaxed the rules for what constitutes a hard-error when
attempting to substitute template parameters with template arguments,
making most deduction errors be substitution errors; see
([n2634](http://www.open-std.org/jtc1/sc22/wg21/docs/papers/2008/n2634.html)).
This makes [SFINAE][] more powerful and easier to use.  However, the
implementation complexity for this change is significant, and this
seems to be a place where obscure corner-case bugs in various
compilers can be found.  So while this feature can (and indeed should)
be used (and would be difficult to avoid), caution should be used when
pushing to extremes.

Here are a few closely related example bugs:<br>
<https://gcc.gnu.org/bugzilla/show_bug.cgi?id=95468><br>
<https://developercommunity.visualstudio.com/content/problem/396562/sizeof-deduced-type-is-sometimes-not-a-constant-ex.html>

<<<<<<< HEAD
### Trailing return type syntax for functions

A function's return type may be specified after the parameters and qualifiers
([n2541](http://www.open-std.org/jtc1/sc22/wg21/docs/papers/2008/n2541.htm)).
In such a declaration the normal return type is `auto` and the return type is
indicated by `->` followed by the type.  Although both use `auto` in the
"normal" leading return type position, this differs from
[function return type deduction](#function-return-type-deduction),
in that the return type is explicit rather than deduced, but specified in a
trailing position.

Use of trailing return types is permitted.  However, the normal, leading
position for the return type is preferred. A trailing return type should only
be used where it provides some benefit. Such benefits usually arise because a
trailing return type is in a different scope than a leading return type.

* If the function identifier is a nested name specifier, then the trailing
return type occurs in the nested scope. This may permit simpler naming in the
return type because of the different name lookup context.

* The trailing return type is in the scope of the parameters, making their
types accessible via `decltype`. For example
```
template<typename T, typename U> auto add(T t, U u) -> decltype(t + u);
```
rather than
```
template<typename T, typename U> decltype((*(T*)0) + (*(U*)0)) add(T t, U u);
```

* Complex calculated leading return types may obscure the normal syntactic
boundaries, making it more difficult for a reader to find the function name and
parameters. This is particularly common in cases where the return type is
being used for [SFINAE]. A trailing return type may be preferable in such
situations.
=======
### Non-type template parameter values

C++17 extended the arguments permitted for non-type template parameters
([n4268](http://wg21.link/n4268)). The kinds of values (the parameter types)
aren't changed.  However, the values can now be the result of arbitrary
constant expressions (with a few restrictions on the result), rather than a
much more limited and restrictive set of expressions. In particular, the
argument for a pointer or reference type parameter can now be the result of a
constexpr function.
>>>>>>> 0aee7bf2

### enum

Where appropriate, _scoped-enums_ should be used.
([n2347](http://www.open-std.org/jtc1/sc22/wg21/docs/papers/2007/n2347.pdf))

Use of _unscoped-enums_ is permitted, though ordinary constants may be
preferable when the automatic initializer feature isn't used.

The underlying type (the _enum-base_) of an unscoped enum type should
always be specified explicitly.  When unspecified, the underlying type
is dependent on the range of the enumerator values and the platform.

The underlying type of a _scoped-enum_ should also be specified
explicitly if conversions may be applied to values of that type.

Due to bugs in certain (very old) compilers, there is widespread use
of enums and avoidance of in-class initialization of static integral
constant members.  Compilers having such bugs are no longer supported.
Except where an enum is semantically appropriate, new code should use
integral constants.

### alignas

_Alignment-specifiers_ (`alignas`
[n2341](https://www.open-std.org/jtc1/sc22/wg21/docs/papers/2007/n2341.pdf))
are permitted, with restrictions.

_Alignment-specifiers_ are permitted when the requested alignment is a
_fundamental alignment_ (not greater than `alignof(std::max_align_t)`
[C++14 3.11/2](https://www.open-std.org/jtc1/sc22/wg21/docs/papers/2014/n4296.pdf)).

_Alignment-specifiers_ with an _extended alignment_ (greater than
`alignof(std::max_align_t)`
[C++14 3.11/3](https://www.open-std.org/jtc1/sc22/wg21/docs/papers/2014/n4296.pdf))
may only be used to align variables with static or automatic storage duration
([C++14 3.7.1, 3.7.3](https://www.open-std.org/jtc1/sc22/wg21/docs/papers/2014/n4296.pdf)).
As a consequence, _over-aligned types_ are forbidden; this may change if
HotSpot updates to using C++17 or later
([p0035r4](https://www.open-std.org/jtc1/sc22/wg21/docs/papers/2016/p0035r4.html)).

Large _extended alignments_ should be avoided, particularly for stack
allocated objects. What is a large value may depend on the platform and
configuration. There may also be hard limits for some platforms.

An _alignment-specifier_ must always be applied to a definition
([C++14 10.6.2/6](https://www.open-std.org/jtc1/sc22/wg21/docs/papers/2014/n4296.pdf)).
(C++ allows an _alignment-specifier_ to optionally also be applied to a
declaration, so long as the definition has equivalent alignment. There isn't
any known benefit from duplicating the alignment in a non-definition
declaration, so such duplication should be avoided in HotSpot code.)

Enumerations are forbidden from having _alignment-specifiers_. Aligned
enumerations were originally permitted but insufficiently specified, and were
later (C++20) removed
([CWG 2354](https://cplusplus.github.io/CWG/issues/2354.html)).
Permitting such usage in HotSpot now would just cause problems in the future.

_Alignment-specifiers_ are forbidden in `typedef` and _alias-declarations_.
This may work or may have worked in some versions of some compilers, but was
later (C++14) explicitly disallowed
([CWG 1437](https://cplusplus.github.io/CWG/issues/1437.html)).

The HotSpot macro `ATTRIBUTE_ALIGNED` provides similar capabilities for
platforms that define it. This macro predates the use by HotSpot of C++
versions providing `alignas`. New code should use `alignas`.

### thread_local

Avoid use of `thread_local`
([n2659](http://www.open-std.org/jtc1/sc22/wg21/docs/papers/2008/n2659.htm));
and instead, use the HotSpot macro `THREAD_LOCAL`, for which the initializer must
be a constant expression. When `thread_local` must be used, use the Hotspot macro
`APPROVED_CPP_THREAD_LOCAL` to indicate that the use has been given appropriate
consideration.

As was discussed in the review for
[JDK-8230877](https://mail.openjdk.org/pipermail/hotspot-dev/2019-September/039487.html),
`thread_local` allows dynamic initialization and destruction
semantics.  However, that support requires a run-time penalty for
references to non-function-local `thread_local` variables defined in a
different translation unit, even if they don't need dynamic
initialization.  Dynamic initialization and destruction of
non-local `thread_local` variables also has the same ordering
problems as for ordinary non-local variables. So we avoid use of
`thread_local` in general, limiting its use to only those cases where dynamic
initialization or destruction are essential. See
[JDK-8282469](https://bugs.openjdk.org/browse/JDK-8282469)
for further discussion.

### nullptr

Use `nullptr`
([n2431](http://www.open-std.org/jtc1/sc22/wg21/docs/papers/2007/n2431.pdf))
rather than `NULL`.  See the paper for reasons to avoid `NULL`.

Don't use (constant expression or literal) 0 for pointers.  Note that C++14
removed non-literal 0 constants from _null pointer constants_, though some
compilers continue to treat them as such.  For historical reasons there may be
lingering uses of 0 as a pointer.

### &lt;atomic&gt;

Do not use facilities provided by the `<atomic>` header
([n2427](http://www.open-std.org/jtc1/sc22/wg21/docs/papers/2007/n2427.html)),
([n2752](http://www.open-std.org/jtc1/sc22/wg21/docs/papers/2008/n2752.htm));
instead, use the HotSpot `Atomic` class and related facilities.

Atomic operations in HotSpot code must have semantics which are
consistent with those provided by the JDK's compilers for Java.  There
are platform-specific implementation choices that a C++ compiler might
make or change that are outside the scope of the C++ Standard, and
might differ from what the Java compilers implement.

In addition, HotSpot `Atomic` has a concept of "conservative" memory
ordering, which may differ from (may be stronger than) sequentially
consistent.  There are algorithms in HotSpot that are believed to rely
on that ordering.

### Inline Variables

Variables with static storage duration may be declared `inline`
([p0386r2](https://wg21.link/p0386r2)). This has similar effects as for
declaring a function inline: it can be defined, identically, in multiple
translation units, must be defined in every translation unit in which it is
[ODR used][ODR], and the behavior of the program is as if there is exactly one
variable.

Declaring a variable inline allows the complete definition to be in a header
file, rather than having a declaration in a header and the definition in a
.cpp file. The guidance on
[initialization](#initializing-variables-with-static-storage-duration) of such
variables still applies. Inline variables with dynamic initializations can
make initialization order problems worse. The few ordering constraints
that exist for non-inline variables don't apply, as there isn't a single
program-designated translation unit containing the definition.

A `constexpr` static data member is implicitly `inline`. As a consequence, an
[ODR use][ODR] of such a variable doesn't require a definition in some .cpp
file. (This is a change from pre-C++17. Beginning with C++17, such a
definition is considered a duplicate definition, and is deprecated.)

Declaring a `thread_local` variable `inline` is forbidden for HotSpot code.
[The use of `thread_local`](#thread_local) is already heavily restricted.

### Initializing variables with static storage duration

Variables with static storage duration and _dynamic initialization_
[C++14 3.6.2](https://www.open-std.org/jtc1/sc22/wg21/docs/papers/2014/n4296.pdf)).
should be avoided, unless an implementation is permitted to perform the
initialization as a static initialization. The order in which dynamic
initializations occur is incompletely specified.  Initialization order
problems can be difficult to deal with and lead to surprises.

Variables with static storage duration and non-trivial destructors should be
avoided. HotSpot doesn't generally try to cleanup on exit, and running
destructors at exit can lead to problems.

Some of the approaches used in HotSpot to avoid dynamic initialization
include:

* Use the `Deferred<T>` class template. Add a call to its initialization
function at an appropriate place during VM initialization. The underlying
object is never destroyed.

* For objects of class type, use a variable whose value is a pointer to the
class, initialized to `nullptr`. Provide an initialization function that sets
the variable to a dynamically allocated object. Add a call to that function at
an appropriate place during VM initialization. Such objects are usually never
destroyed.

### Uniform Initialization

The use of _uniform initialization_
([n2672](http://www.open-std.org/jtc1/sc22/wg21/docs/papers/2008/n2672.htm)),
also known as _brace initialization_, is permitted.

Some relevant sections from cppreference.com:

* [initialization](https://en.cppreference.com/w/cpp/language/initialization)
* [value initialization](https://en.cppreference.com/w/cpp/language/value_initialization)
* [direct initialization](https://en.cppreference.com/w/cpp/language/direct_initialization)
* [list initialization](https://en.cppreference.com/w/cpp/language/list_initialization)
* [aggregate initialization](https://en.cppreference.com/w/cpp/language/aggregate_initialization)

Although related, the use of `std::initializer_list` remains forbidden, as
part of the avoidance of the C++ Standard Library in HotSpot code.

### Mandatory Copy Elision

[Copy elision](https://en.wikipedia.org/wiki/Copy_elision)
(or [here](https://cn.cppreference.com/w/cpp/language/copy_elision.html))
is a compiler optimization used to avoid potentially expensive copies in
certain situations. It is critical to making practical the performance of
return by value or pass by value. It is also unusual in not following the
as-if rule for optimizations - copy elision can be applied even if doing so
bypasses side-effects of copying/moving the object. The C++ standard
explicitly permits this.

However, because it's an optional optimization, the relevant copy/move
constructor must be available and accessible, in case the compiler chooses to
not apply the optimization even in a situation where permitted.

C++17 changed some cases of copy elision so that there is never a copy/move in
these cases ([p0135r1](http://wg21.link/p0135r1)). The interesting cases
involve a function that returns an unnamed temporary object, and constructors.
In such cases the object being initialized from the temporary is always direct
initialized, with no copy/move ever involved; see [RVO] and more specifically
[URVO].

Since this is now standard behavior it can't be avoided in the covered
situations. This could change the behavior of code that relied on side effects
by constructors, but that's both uncommon and was already problematic because
of the previous optional copy elision. But HotSpot code can, and should,
explicitly take advantage of this newly required behavior where it makes sense
to do so.

For example, it may be beneficial to delay construction of the result of a
function until the return statement, rather than having a local variable that
is modified into the desired state and then returned. (Though [NRVO] may apply
in that case.)

It is also now possible to define a factory function for a class that is
neither movable nor copyable, if it can be written in a way that makes use of
this feature.

[RVO]: https://en.wikipedia.org/wiki/Copy_elision#RVO
  "Return Value Optimization"

[NRVO]: https://en.wikipedia.org/wiki/Copy_elision#NRVO
  "Named Return Value Optimization"

[URVO]: https://cn.cppreference.com/w/cpp/language/copy_elision.html
  "Unnamed Return Value Optimization"

### Local Function Objects

* Local function objects, including lambda expressions, may be used.
* Lambda expressions must only be used as a downward value.
* Prefer `[&]` as the capture list of a lambda expression.
* Return type deduction for lambda expressions is permitted, and indeed encouraged.
* An empty parameter list for a lambda expression may be elided.
* A lambda expression must not be `mutable`.
* Generic lambda expressions are permitted.
* Lambda expressions should be relatively simple.
* Anonymous lambda expressions should not overly clutter the enclosing expression.
* An anonymous lambda expression must not be directly invoked.
* Bind expressions are forbidden.

Single-use function objects can be defined locally within a function,
directly at the point of use.  This is an alternative to having a function
or function object class defined at class or namespace scope.

This usage was somewhat limited by C++03, which does not permit such a class
to be used as a template parameter.  That restriction was removed by C++11
([n2657]). Use of this feature is permitted.

Many HotSpot protocols involve "function-like" objects that involve some
named member function rather than a call operator.  For example, a function
that performs some action on all threads might be written as

```
void do_something() {
  struct DoSomething : public ThreadClosure {
    virtual void do_thread(Thread* t) {
      ... do something with t ...
    }
  } closure;
  Threads::threads_do(&closure);
}
```

HotSpot code has historically usually placed the DoSomething class at
namespace (or sometimes class) scope.  This separates the function's code
from its use, often to the detriment of readability.  It requires giving the
class a globally unique name (if at namespace scope).  It also loses the
information that the class is intended for use in exactly one place, and
does not have any subclasses.  (However, the latter can now be indicated by
declaring it `final`.)  Often, for simplicity, a local class will skip
things like access control and accessor functions, giving the enclosing
function direct access to the implementation and eliminating some
boilerplate that might be provided if the class is in some outer (more
accessible) scope.  On the other hand, if there is a lot of surrounding code
in the function body or the local class is of significant size, defining it
locally can increase clutter and reduce readability.

<a name="lambdaexpressions"></a>
C++11 added _lambda expressions_ as a new way to write a function object.
Simple lambda expressions can be significantly more concise than a function
object, eliminating a lot of boiler-plate.  On the other hand, a complex
lambda expression may not provide much, if any, readability benefit compared
to an ordinary function object.  Also, while a lambda can encapsulate a call
to a "function-like" object, it cannot be used in place of such.

A common use for local functions is as one-use [RAII] objects.  The amount
of boilerplate for a function object class (local or not) makes such usage
somewhat clumsy and verbose.  But with the help of a small amount of
supporting utility code, lambdas work particularly well for this use case.

Another use for local functions is [partial application][PARTIALAPP].  Again
here, lambdas are typically much simpler and less verbose than function
object classes.

A lambda is a constexpr function if either the parameter declaration clause is
followed by `constexpr`, or it satisfies the requirements for a constexpr
function ([p0170r1]). Thus, using a lambda to package up some computation
doesn't incur unnecessary overhead or prevent use in a context required to be
compile-time evaluated (such as an array size).

Because of these benefits, lambda expressions are permitted in HotSpot code,
with some restrictions and usage guidance.  An anonymous lambda is one which
is passed directly as an argument.  A named lambda is the value of a
variable, which is its name.

Lambda expressions should only be passed downward.  In particular, a lambda
should not be returned from a function or stored in a global variable,
whether directly or as the value of a member of some other object.  Lambda
capture is syntactically subtle (by design), and propagating a lambda in
such ways can easily pass references to captured values to places where they
are no longer valid.  In particular, members of the enclosing `this` object
are effectively captured by reference, even if the default capture is
by-value.  For such uses-cases a function object class should be used to
make the desired value capturing and propagation explicit.

Limiting the capture list to `[&]` (implicitly capture by reference) is a
simplifying restriction that still provides good support for HotSpot usage,
while reducing the cases a reader must recognize and understand.

* Many common lambda uses require reference capture.  Not permitting it
would substantially reduce the utility of lambdas.

* Referential transparency.  Implicit reference capture makes variable
references in the lambda body have the same meaning they would have in the
enclosing code.  There isn't a semantic barrier across which the meaning of
a variable changes.

* Explicit reference capture introduces significant clutter, especially when
lambda expressions are relatively small and simple, as they should be in
HotSpot code.

* There are a number of reasons why by-value capture might be used, but for
the most part they don't apply to HotSpot code, given other usage restrictions.

    * A primary use-case for by-value capture is to support escaping uses,
    where values captured by-reference might become invalid.  That use-case
    doesn't apply if only downward lambdas are used.

    * By-value capture can also make a lambda-local copy for mutation, which
    requires making the lambda `mutable`; see below.

    * By-value capture might be viewed as an optimization, avoiding any
    overhead for reference capture of cheap to copy values.  But the
    compiler can often eliminate any such overhead.

    * By-value capture by a non-`mutable` lambda makes the captured values
    const, preventing any modification by the lambda and making the captured
    value unaffected by modifications to the outer variable.  But this only
    applies to captured auto variables, not member variables, and is
    inconsistent with referential transparency.

* By-value capture of `this` (using a capture list like `[*this]` ([p0018r3]))
is also not permitted. One of the motivating use-cases is when the lifetime of
the lambda exceeds the lifetime of the object for the containing member
function. That is, we have an upward lambda that is capturing `this` of the
enclosing method. But again, that use-case doesn't apply if only downward
lambdas are used.
  Another use-case is when we simply want the lambda to be operating on a copy
of `this` for some reason. This is sufficiently uncommon that it can be
handled by manual copying, so readers don't need to understand this rare
syntax.

* Non-capturing lambdas (with an empty capture list - `[]`) have limited
utility.  There are cases where no captures are required (pure functions,
for example), but if the function is small and simple then that's obvious
anyway.

* Capture initializers (a C++14 feature - [N3649]) are not permitted.
Capture initializers inherently increase the complexity of the capture list,
and provide little benefit over an additional in-scope local variable.

* The use of `mutable` lambda expressions is forbidden because there don't
seem to be many, if any, good use-cases for them in HotSpot.  A lambda
expression needs to be mutable in order to modify a by-value captured value.
But with only downward lambdas, such usage seems likely to be rare and
complicated.  It is better to use a function object class in any such cases
that arise, rather than requiring all HotSpot developers to understand this
relatively obscure feature.

While it is possible to directly invoke an anonymous lambda expression, that
feature should not be used, as such a form can be confusing to readers.
Instead, name the lambda and call it by name.

Some reasons to prefer a named lambda instead of an anonymous lambda are

* The body contains non-trivial control flow or declarations or other nested
constructs.

* Its role in an argument list is hard to guess without examining the
function declaration.  Give it a name that indicates its purpose.

* It has an unusual capture list.

* It has a complex explicit return type or parameter types.

Lambda expressions, and particularly anonymous lambda expressions, should be
simple and compact.  One-liners are good.  Anonymous lambdas should usually
be limited to a couple lines of body code.  More complex lambdas should be
named.  A named lambda should not clutter the enclosing function and make it
long and complex; do continue to break up large functions via the use of
separate helper functions.

An anonymous lambda expression should either be a one-liner in a one-line
expression, or isolated in its own set of lines.  Don't place part of a
lambda expression on the same line as other arguments to a function.  The
body of a multi-line lambda argument should be indented from the start of
the capture list, as if that were the start of an ordinary function
definition.  The body of a multi-line named lambda should be indented one
step from the variable's indentation.

Some examples:

1. `foo([&] { ++counter; });`
2. `foo(x, [&] { ++counter; });`
3. `foo([&] { if (predicate) ++counter; });`
4. `foo([&] { auto tmp = process(x); tmp.f(); return tmp.g(); })`
5. Separate one-line lambda from other arguments:

    ```
    foo(c.begin(), c.end(),
        [&] (const X& x) { do_something(x); return x.value(); });
    ```
6. Indentation for multi-line lambda:

    ```
    c.do_entries([&] (const X& x) {
                   do_something(x, a);
                   do_something1(x, b);
                   do_something2(x, c);
                 });
    ```
7. Separate multi-line lambda from other arguments:

    ```
    foo(c.begin(), c.end(),
        [&] (const X& x) {
          do_something(x, a);
          do_something1(x, b);
          do_something2(x, c);
        });
    ```
8. Multi-line named lambda:

    ```
    auto do_entry = [&] (const X& x) {
      do_something(x, a);
      do_something1(x, b);
      do_something2(x, c);
    };
    ```

Item 4, and especially items 6 and 7, are pushing the simplicity limits for
anonymous lambdas.  Item 6 might be better written using a named lambda:
```
c.do_entries(do_entry);
```

Note that C++11 also added _bind expressions_ as a way to write a function
object for partial application, using `std::bind` and related facilities
from the Standard Library.  `std::bind` generalizes and replaces some of the
binders from C++03.  Bind expressions are not permitted in HotSpot code.
They don't provide enough benefit over lambdas or local function classes in
the cases where bind expressions are applicable to warrant the introduction
of yet another mechanism in this space into HotSpot code.

References:

* Local and unnamed types as template parameters ([n2657])
* New wording for C++0x lambdas ([n2927])
* Generalized lambda capture (init-capture) ([N3648])
* Generic (polymorphic) lambda expressions ([N3649])

[n2657]: http://www.open-std.org/jtc1/sc22/wg21/docs/papers/2008/n2657.htm
[n2927]: http://www.open-std.org/jtc1/sc22/wg21/docs/papers/2009/n2927.pdf
[N3648]: https://isocpp.org/files/papers/N3648.html
[N3649]: https://isocpp.org/files/papers/N3649.html

References from C++17

* Wording for constexpr lambda ([p0170r1])
* Lambda capture of *this by Value ([p0018r3])

[p0170r1]: http://www.open-std.org/jtc1/sc22/wg21/docs/papers/2016/p0170r1.pdf
[p0018r3]: http://www.open-std.org/jtc1/sc22/wg21/docs/papers/2016/p0018r3.html

References from C++20

* Allow lambda capture [=, this] ([p0409r2])
* Familiar template syntax for generic lambdas ([p0428r2])
* Simplifying implicit lambda capture ([p0588r1])
* Default constructible and assignable stateless lambdas ([p0624r2])
* Lambdas in unevaluated contexts ([p0315r4])
* Allow pack expansion in lambda init-capture ([p0780r2]) ([p2095r0])
* Deprecate implicit capture of this via [=] ([p0806r2])

[p0409r2]: http://www.open-std.org/jtc1/sc22/wg21/docs/papers/2017/p0409r2.html
[p0428r2]: http://www.open-std.org/jtc1/sc22/wg21/docs/papers/2017/p0428r2.pdf
[p0588r1]: http://www.open-std.org/jtc1/sc22/wg21/docs/papers/2017/p0588r1.html
[p0624r2]: http://www.open-std.org/jtc1/sc22/wg21/docs/papers/2017/p0624r2.pdf
[p0315r4]: http://www.open-std.org/jtc1/sc22/wg21/docs/papers/2017/p0315r4.pdf
[p0780r2]: http://www.open-std.org/jtc1/sc22/wg21/docs/papers/2018/p0780r2.html
[p2095r0]: http://www.open-std.org/jtc1/sc22/wg21/docs/papers/2020/p2095r0.html
[p0806r2]: http://www.open-std.org/jtc1/sc22/wg21/docs/papers/2018/p0806r2.html

References from C++23

* Make () more optional for lambdas  ([p1102r2])

[p1102r2]: http://www.open-std.org/jtc1/sc22/wg21/docs/papers/2020/p1102r2.html

### Inheriting constructors

Do not use _inheriting constructors_
([n2540](http://www.open-std.org/jtc1/sc22/wg21/docs/papers/2008/n2540.htm)).

C++11 provides simple syntax allowing a class to inherit the constructors of a
base class.  Unfortunately there are a number of problems with the original
specification, and C++17 contains significant revisions ([p0136r1] opens with
a list of 8 Core Issues). Although those issues have been addressed, the
benefits from this feature are small compared to the complexity. Because of
this, HotSpot code must not use inherited constructors.

[p0136r1]: http:/wg21.link/p0136r1 "p0136r1"
[p0195r0](http://wg21.link/p0195r0)

### Attributes

The use of some attributes
([n2761](http://www.open-std.org/jtc1/sc22/wg21/docs/papers/2008/n2761.pdf))
(listed below) is permitted.  (Note that some of the attributes defined in
that paper didn't make it into the final specification.)

Attributes are syntactically permitted in a broad set of locations, but
specific attributes are only permitted in a subset of those locations.  In
some cases an attribute that appertains to a given element may be placed in
any of several locations with the same meaning.  In those cases HotSpot has a
preferred location.

* An attribute that appertains to a function is placed at the beginning of the
function's declaration, rather than between the function name and the parameter
list.

[p0068r0](http://wg21.link/p0068r0) is the initial proposal for the attributes
added by C++17.)

Only the following attributes are permitted:

* `[[noreturn]]`
* `[[nodiscard]]` ([p0189r1](http://wg21.link/p0189r1))
* `[[maybe_unused]]` ([p0212r1](http://wg21.link/p0212r1))
* `[[fallthrough]]` ([p0188r1](http://wg21.link/p0188))

The following attributes are expressly forbidden:

* `[[carries_dependency]]` - Related to `memory_order_consume`.
* `[[deprecated]]` - Not relevant in HotSpot code.

Direct use of non-standard (and presumably scoped) attributes in shared code
is also forbidden. Using such would depend on the C++17 feature that an
attribute not recognized by the implementation is ignored
([p0283r2](http://wg21.link/p0283r2)). If such an attribute is needed in
shared code, the well-established technique of providing an `ATTRIBUTE_XXX`
macro with per-compiler definitions (sometimes empty) should be
used. Compilers may warn about unrecognized attributes (whether by name or by
location), in order to report typos or misuse. Disabling such warnings
globally would not be desirable.

The use of `using` directives in attribute lists is also forbidden.
([p0028r0](http://wg21.link/p0028r0))
([p0028r4](http://wg21.link/p0028r4))
We don't generally use scoped attributes in attribute lists with other
attributes. Rather, uses of scoped attributes (which are implementation
defined) are generally hidden behind a portability macro that includes the
surrounding brackets.

### noexcept

Use of `noexcept` exception specifications
([n3050](http://wg21.link/n3050))
are permitted with restrictions described below.

* Only the argument-less form of `noexcept` exception specifications are
permitted.
* Allocation functions that may return `nullptr` to indicate allocation
failure must be declared `noexcept`.
* All other uses of `noexcept` exception specifications are forbidden.
* `noexcept` expressions are forbidden.
* Dynamic exception specifications are forbidden.

HotSpot is built with exceptions disabled, e.g. compile with `-fno-exceptions`
(gcc, clang) or no `/EH` option (MSVC++). So why do we need to consider
`noexcept` at all? It's because `noexcept` exception specifications serve two
distinct purposes.

The first is to allow the compiler to avoid generating code or data in support
of exceptions being thrown by a function. But this is unnecessary, because
exceptions are disabled.

The second is to allow the compiler and library code to choose different
algorithms, depending on whether some function may throw exceptions. This is
only relevant to a certain set of functions.

* Some allocation functions (`operator new` and `operator new[]`) return
`nullptr` to indicate allocation failure. If a `new` expression calls such an
allocation function, it must check for and handle that possibility. Declaring
such a function `noexcept` informs the compiler that `nullptr` is a possible
result. If an allocation function is not declared `noexcept` then the compiler
may elide that checking and handling for a `new` expression calling that
function.

* Certain Standard Library facilities (notably containers) provide different
guarantees for some operations (and may choose different algorithms to
implement those operations), depending on whether certain functions
(constructors, copy/move operations, swap) are nothrow or not. They detect
this using type traits that test whether a function is declared `noexcept`.
This can have a significant performance impact if, for example, copying is
chosen over a potentially throwing move. But this isn't relevant, since
HotSpot forbids the use of most Standard Library facilities.

HotSpot code can assume no exceptions will ever be thrown, even from functions
not declared `noexcept`. So HotSpot code doesn't ever need to check, either
with conditional exception specifications or with `noexcept` expressions.

The exception specification is part of the type of a function
([p0012r1](http://wg21.link/p0012r1). This likely has little impact on HotSpot
code, since the use of `noexcept` is expected to be rare.

Dynamic exception specifications were deprecated in C++11. C++17 removed all
but `throw()`, with that remaining a deprecated equivalent to `noexcept`.

### Enhanced selection statements

C++17 modified the _condition_ part of `if` and `switch` statements, permitting
an _init-statement_ to be included
([p0305r1](http://wg21.link/p0305r1)).

Use of this feature is permitted. (However, complex uses may interfere with
readability.) Limiting the scope of a variable involved in the condition,
while also making the value available to the statement's body, can improve
readability. The alternative method of scope-limiting by introducing a nested
scope isn't very popular and is rarely used.

This new syntax is in addition to the _condition_ being a declaration with a
_brace-or-equal-initializer_. For an `if` statement this new sytax gains that
benefit without violating the long-standing guidance against using
[implicit conversions to `bool`](#avoid-implicit-conversions-to-bool),
which still stands.

For example, uses of Unified Logging sometimes explicitly check whether a
`LogTarget` is enabled.  Instead of
```
  LogTarget(...) lt;
  if (lt.is_enabled()) {
    LogStream log(lt);
    ... use log ...
  }
  ... lt is accessible but probably not needed here ...
```
using this feature one could write
```
  if (LogTarget(...) lt; lt.is_enabled()) {
    LogStream log(lt);
    ... use log ...
  }
```

C++17 also added compile-time `if` statements
([p0292r2](http://wg21.link/p0292r2)). Use of `if constexpr` is
permitted. This feature can replace and (sometimes vastly) simplify many uses
of [SFINAE]. The same declaration and initialization guidance for the
_condition_ part apply here as for ordinary `if` statements.

### Expression Evaluation Order

C++17 tightened up the evaluation order for some kinds of subexpressions
([p0138r2](http://wg21.link/p0138r2)). Note, however, that the Alternate
Evaluation Order for Function Calls alternative in that paper was adopted,
rather than the strict left to right order of evaluation for function call
arguments that was proposed in the main body of the paper.

The primary purpose of this change seems to be to make certain kinds of call
chaining well defined. That's not a style widely used in HotSpot. In general
it is better to continue to avoid questions in this area by isolating
operations with side effects from other statements. In particular, continue to
avoid modifying a value in an expression where it is also used.

### Compatibility with C11

C++17 refers to C11 rather than C99. This means that C11 libraries and
functions may be used in HotSpot. There may be limitations because of
differing levels of compatibility among various compilers and versions of
those compilers.

Note that the C parts of the JDK have been built with C11 selected for some
time ([JDK-8292008](https://bugs.openjdk.org/browse/JDK-8292008)).

### Additional Permitted Features

* `alignof`
([n2341](https://www.open-std.org/jtc1/sc22/wg21/docs/papers/2007/n2341.pdf))

* `constexpr`
([n2235](http://www.open-std.org/jtc1/sc22/wg21/docs/papers/2007/n2235.pdf))
([n3652](https://isocpp.org/files/papers/N3652.html))

* Sized deallocation
([n3778](https://isocpp.org/files/papers/n3778.html))

* Variadic templates
([n2242](http://www.open-std.org/jtc1/sc22/wg21/docs/papers/2007/n2242.pdf))
([n2555](http://www.open-std.org/jtc1/sc22/wg21/docs/papers/2008/n2555.pdf))

* Static assertions
([n1720](http://wg21.link/n1720))
([n3928](http://wg21.link/n3928))<br>
Both the original (C++11) two-argument form and the new (C++17)
single-argument form are permitted.

* `decltype`
([n2343](http://www.open-std.org/jtc1/sc22/wg21/docs/papers/2007/n2343.pdf))
([n3276](http://www.open-std.org/jtc1/sc22/wg21/docs/papers/2011/n3276.pdf))

* Right angle brackets
([n1757](http://www.open-std.org/jtc1/sc22/wg21/docs/papers/2005/n1757.html))

* Default template arguments for function templates
([CWG D226](http://www.open-std.org/jtc1/sc22/wg21/docs/cwg_defects.html#226))

* Template aliases
([n2258](http://www.open-std.org/jtc1/sc22/wg21/docs/papers/2007/n2258.pdf))

* Delegating constructors
([n1986](http://www.open-std.org/jtc1/sc22/wg21/docs/papers/2006/n1986.pdf))

* Explicit conversion operators
([n2437](http://www.open-std.org/jtc1/sc22/wg21/docs/papers/2007/n2437.pdf))

* Standard Layout Types
([n2342](http://www.open-std.org/jtc1/sc22/wg21/docs/papers/2007/n2342.htm))

* Defaulted and deleted functions
([n2346](http://www.open-std.org/jtc1/sc22/wg21/docs/papers/2007/n2346.htm))

* Dynamic initialization and destruction with concurrency
([n2660](http://www.open-std.org/jtc1/sc22/wg21/docs/papers/2008/n2660.htm))

* `final` virtual specifiers for classes and virtual functions
([n2928](http://www.open-std.org/JTC1/SC22/WG21/docs/papers/2009/n2928.htm)),
([n3206](http://www.open-std.org/jtc1/sc22/wg21/docs/papers/2010/n3206.htm)),
([n3272](http://www.open-std.org/jtc1/sc22/wg21/docs/papers/2011/n3272.htm))

* `override` virtual specifiers for virtual functions
([n2928](http://www.open-std.org/JTC1/SC22/WG21/docs/papers/2009/n2928.htm)),
([n3206](http://www.open-std.org/jtc1/sc22/wg21/docs/papers/2010/n3206.htm)),
([n3272](http://www.open-std.org/jtc1/sc22/wg21/docs/papers/2011/n3272.htm))

* Range-based `for` loops
([n2930](http://www.open-std.org/JTC1/SC22/WG21/docs/papers/2009/n2930.html))
([range-for](https://en.cppreference.com/w/cpp/language/range-for))

* Unrestricted Unions
([n2544](http://www.open-std.org/jtc1/sc22/wg21/docs/papers/2008/n2544.pdf))

* Preprocessor Condition `__has_include`
([p0061r0](http://wg21.link/p0061r0))
([p0061r1](http://wg21.link/p0061r1))

* Hexadecimal Floating-Point Literals
([p0245r1](http://wg21.link/p0245r1))

* Construction Rules for `enum class` Values
([p0138r2](http://wg21.link/p0138r2))

* Allow `typename` in template template parameter
([n4051](http://wg21.link/n4051)) &mdash; template template parameters are
barely used (if at all) in HotSpot, but there's no reason to artificially
disallow this syntactic regularization in any such uses.

## Excluded Features

### Structured Bindings

The use of structured bindings [p0217r3](http://wg21.link/p0217r3) is
forbidden.  Preferred approaches for handling functions with multiple return
values include

* Return a named class/struct intended for that purpose, with named and typed
members/accessors.

* Return a value along with out parameters (usually pointers, sometimes
references).

* Designate a sentinel "failure" value in the normal return value type, with
some out of band location for additional information.  For example, this is
the model typically used with `errno`, where a function returns a normal
result, or -1 to indicate an error, with additional error information in
`errno`.

There is a strong preference for names and explicit types, as opposed to
offsets and implicit types. For example, there are folks who strongly dislike
that some of the Standard Library functions return `std::pair` because `first`
and `second` members don't carry any useful information.

### File System Library

The use of the File System library is forbidden. HotSpot doesn't do very much
with files, and already has adequate mechanisms for its needs. Rewriting in
terms of this new library doesn't provide any obviously significant
benefits. Having a mix of the existing usage and uses of this new library
would be confusing.

[n4100](http://wg21.link/n4100)
[p0218r0](http://wg21.link/p0218r0)
[p0219r1](http://wg21.link/p0219r1)
[p0317r1](http://wg21.link/p0317r1)
[p0392r0](http://wg21.link/p0392r0)
[p0430r2](http://wg21.link/p0430r2)
[p0492r2](http://wg21.link/p0492r2)
[p1164r1](http://wg21.link/p1164r1)

### Aggregate Extensions

Aggregates with base classes are forbidden. C++17 allows aggregate
initialization for classes with base classes
([p0017r1](https://wg21.link/p0017r1)). HotSpot makes very little use of
aggregate classes, preferring explicit constructors even for very simple
classes.

### Additional Excluded Features

* New string and character literals
    * New character types
    ([n2249](http://www.open-std.org/jtc1/sc22/wg21/docs/papers/2007/n2249.html))
    * Unicode string literals
    ([n2442](http://www.open-std.org/jtc1/sc22/wg21/docs/papers/2007/n2442.htm))
    * Raw string literals
    ([n2442](http://www.open-std.org/jtc1/sc22/wg21/docs/papers/2007/n2442.htm))
    * Universal character name literals
    ([n2170](http://www.open-std.org/jtc1/sc22/wg21/docs/papers/2007/n2170.html))

    HotSpot doesn't need any of the new character and string literal
    types.

* User-defined literals
([n2765](http://www.open-std.org/jtc1/sc22/wg21/docs/papers/2008/n2765.pdf)) &mdash;
User-defined literals should not be added casually, but only
through a proposal to add a specific UDL.

* Inline namespaces
([n2535](http://www.open-std.org/jtc1/sc22/wg21/docs/papers/2008/n2535.htm)) &mdash;
HotSpot makes very limited use of namespaces.

* `using namespace` directives.  In particular, don't use `using
namespace std;` to avoid needing to qualify Standard Library names.

* Propagating exceptions
([n2179](http://www.open-std.org/jtc1/sc22/wg21/docs/papers/2007/n2179.html)) &mdash;
HotSpot does not permit the use of exceptions, so this feature isn't useful.

* Avoid most operator overloading, preferring named functions.  When
operator overloading is used, ensure the semantics conform to the
normal expected behavior of the operation.

* Avoid most implicit conversion constructors and (implicit or explicit)
conversion operators.  Conversion to `bool` operators aren't needed
because of the
[no implicit boolean](#avoid-implicit-conversions-to-bool)
guideline.)

* Avoid `goto` statements.

* Attributes for namespaces and enumerators
([n4266](http://wg21.link/n4266) &mdash;
The only applicable attribute is [`[[deprecated]]`](#attributes), which is
forbidden.

* Variadic `using` declarations
([p0195r2](http://wg21.link/p0195r2))

* `std::variant<>`
([p0088r3](http://wg21.link/p0088r3)) &mdash;
Even if more of the C++ Standard Library is permitted, this class will remain
forbidded. Invalid accesses are indicated by throwing exceptions.

* `std::any`
([p0220r1](http://wg21.link/p0220r1)) &mdash;
Even if more of the C++ Standard Library is permitted, this class will remain
forbidden. It may require allocation, and always uses the standard
allocator. It requires [RTTI].

* `std::as_const()`
([p0007r1](http://wg21.link/p0007r1)) &mdash;
If sufficiently useful, HotSpot could add such a function. It would likely be
added to globalDefinitions.hpp, where there are already some similar small
utilities.

* `std::clamp()`
([p002501](http://wg21.link/p002501)) &mdash;
This function is already provided in globalDefinitions.hpp.

* Parallel STL Algorithms
([p0024r2](http://wg21.link/p0024r2)) &mdash;
Even if more of the C++ Standard Library is permitted, these will remain
forbidden. They are built on the standard C++ threading mechanisms. HotSpot
doesn't use those mechanisms, instead providing and using its own.

* Cache Line Sizes
[p0154r1](http://wg21.link/p0154r1) &mdash;
HotSpot has its own mechanisms for this, using values like
`DEFAULT_CACHE_LINE_SIZE`. The platform-specific implementation of the HotSpot
mechanisms might use these library functions, but there is no reason to move
away from the current approach. Quoting from [JOSUTTIS]: "... if you know better,
use specific values, but using these values is better than any assumed fixed
size for code supporting multiple platforms."

* `register` storage class removal
[p0001r1](http://wg21.link/p0001r1) &mdash;
The `register` storage class has been removed. `register` is still a keyword,
so still can't be used for normal purposes. Also, this doesn't affect the use
of `register` for gcc-style extended asm code; that's a different syntactic
element with a different meaning.

* Value of `__cplusplus` &mdash;
Testing whether `__cplusplus` is defined or not is permitted, and indeed
required. But the value should not need to be examined. The value is changed
with each revision of the Standard. But we build HotSpot and (most of) the
rest of the JDK with a specifically selected version of the Standard. The
value of `__cplusplus` should be known and unchanging until we change the
project's build configuration again. So examining the value shouldn't ever be
necessary.

* Removal of `++` for `bool`
([p0003r1](http://wg21.link/p0003r1))

* Removal of trigraphs
([n4086](http://wg21.link/n4086))

## Undecided Features

This list is incomplete; it serves to explicitly call out some
features that have not yet been discussed.

<<<<<<< HEAD
=======
Some features are undecided (so implicitly forbidden) because we don't expect
to use them at all. This might be reconsidered if someone finds a good use
case.

Some Standard Library features are undecided (so implicitly forbidden)
because, while this Style Guide forbids the use of such, they may be
sufficiently useful that we want to permit them anyway. Doing so may require
some idiomatic mechanism for addressing things like `assert` incompatibility,
incompatibility with HotSpot's `FORBID_C_FUNCTION` mechanism, and the like.

### std::optional<>

It is undecided whether to permit the use of `std::optional<>`
([p0220r1](http://wg21.link/p0220r1)). It may be sufficiently useful that it
should be permitted despite the usual prohibition against using Standard
Library facilities. Use of the `value()` member function must be forbidden, as
it reports an invalid access by throwing an exception.

### std::byte

It is undecided whether to permit the use of the `std::byte` type
([p0298r3](http://wg21.link/p0298r3)). It may be sufficiently useful that it
should be permitted despite the usual prohibition against using Standard
Library facilities.

It has been suggested that changing the HotSpot `address` type to use
`std::byte` has some benefits. That is, replace
```
typedef u_char*       address;
typedef const u_char* const_address;
```
```
using address       = std::byte*;
using const_address = const std::byte*;
```
in globalDefinitions.hpp.

A specific benefit that was mentioned is that it might improve the horrible
way that gdb handles our current definition of the `address` type.
```
#include <cstddef>

typedef unsigned char* address;
typedef std::byte* address_b;

int main() {

  char* mem;

  address addr = (address)mem;
  address_b addr_b = (address_b)mem;

  return 0;
}
```

```
(gdb) p addr
$1 = (address) 0x7ffff7fe4fa0 <dl_main> "\363\017\036\372Uf\017\357\300H\211\345AWI\211\377AVAUATSH\201\354\210\002"
(gdb) p addr_b
$2 = (address_b) 0x7ffff7fe4fa0 <dl_main>
```

This needs to be explored. Some folks have said they will do so.

### String Views

It is undecided whether to permit the use of `std::string_view`
([p0220r1](http://wg21.link/p0220r1)).

HotSpot doesn't use `std::string`, but uses `char*` strings a lot. Wrapping
such in a `std::string_view` to enable the use of various algorithms could be
useful. But since HotSpot also doesn't permit use of `<algorithm>` and the
like, that only gets the limited set of algorithms provided by the view class
directly.

There is also the issue of `NUL` termination; string views are not necessarily
`NUL` terminated. Moreover, if one goes to the work of making one that is
`NUL` terminated, that terminator is included in the size.

There are other caveats. Permitting use of string views would require
discussion of those.

### Substring and Subsequence Searching

In addition to simple substring searching, the Standard Library now includes
Boyer-Moore and Boyer-Moore-Horspool searchers, in case someone wants to
search really large texts. That seems an unlikely use-case for HotSpot.  See
[p0220r1](http://wg21.link/p0220r1).

### `new` and `delete` with Over-Aligned Data

It is undecided whether to permit the use of dynamic allocation of overaligned
types ([n3396](http://wg21.link/n3396)).

HotSpot currently only has a couple of over-aligned types that are dynamically
allocated. These are handled manually, not going through `new` expressions, as
that couldn't work before C++17.

One of the ways an over-aligned type might arise is by aligning a data member.
This might be done to avoid destructive interference for concurrent accesses.
But HotSpot uses a different approach, using explicit padding. Again, this is
in part because `new` and `delete` of overaligned types didn't work. But we
might prefer to continue this approach.

We would need to add `operator new` overloads to `CHeapObj<>` and possibly in
other places in order to support this. However, it has been suggested that
implementing it (efficiently) on top of NMT might be difficult. Note that
`posix_memalign` / `_aligned_malloc` don't help here, because of NMT's use of
malloc headers.

If we don't support it we may want to add `operator new` overloads that are
deleted, to prevent attempted uses.

Alignment usage in non-HotSpot parts of the OpenJDK:

* `alignas` used once in harfbuzz, to align a variable.

* libpipewire has `#define SPA_ALIGNED` macro using gcc `aligned` attribute,
but doesn't use it.

* libsleef has `#define ALIGNED` macro using gcc `aligned` attribute. It is
not used for class or member declarations.

### `std::to_chars()` and `std::from_chars`

It is undecided whether to permit the use of `std::to_chars()` and
`std::from_chars()` ([p0067r5](http://wg21.link/p0067r5)).

These functions provide low-level conversions between character sequences and
numeric values. This seems like a good candidate for use in HotSpot,
potentially replacing various clumsy or less performant alternatives. There is
no memory allocation. Parsing failures are indicated via error codes rather
than exceptions. Various other nice for HotSpot properties.

Note that the published C++17 Standard puts these in `<utility>`, but a defect
report moved them to `<charconv>`. This also needs `<system_error>`.

This would require upgrading the minimum gcc version to 11.1 for floating
point conversion support. The minimum Visual Studio version is already
sufficient.  The minimum clang version requirement hasn't been determined yet.

### `std::launder()`

It is undecided whether to permit the use of `std::launder()`
([p0137r1](http://wg21.link/p0137r1)).

Change to permitted if we discover a place where we need it. Or maybe we
should just permit it, but hope we don't need it.

Also, C++20 revised the relevant part of Object Lifetime in a way that seems
more permissive and with less need of laundering. We don't know if
implementations of prior versions take advantage of the difference.

See Object Lifetime: C++17 6.8/8, C++20 6.7.3/8

### Additional Undecided Features

* Trailing return type syntax for functions
([n2541](http://www.open-std.org/jtc1/sc22/wg21/docs/papers/2008/n2541.htm))

>>>>>>> 0aee7bf2
* Variable templates
([n3651](https://isocpp.org/files/papers/N3651.pdf),
[p0127r2](http://wg21.link/p0127r2))

* Member initializers and aggregates
([n3653](http://www.open-std.org/jtc1/sc22/wg21/docs/papers/2013/n3653.html))

* Rvalue references and move semantics

* Shorthand for nested namespaces
([n4230](http://wg21.link/n4230)) &mdash;
HotSpot makes very little use of namespaces, so this seemingly innocuous
feature probably isn't useful to us.

* Direct list initialization with `auto`
([n3681](http://wg21.link/n3681)) &mdash;
This change fixed some issues with direct list initialization and `auto`. But
we don't use that feature much, if at all. And perhaps shouldn't be using it.

* UTF-8 Character Literals
([n4267](http://wg21.link/n4267)) &mdash;
Do we have a use-case for this?

* Fold Expressions
([n4295](http://wg21.link/n4295)) &mdash;
Provides a simple way to apply operators to a parameter pack. HotSpot doesn't
use variadic templates very much. That makes it questionable that developers
should need to know about this feature.  But if someone does come up with a
good use-case, it's likely that the alternatives are significantly worse,
because pack manipulation without this can be complicated.

* `std::invoke<>()`
([n4169](http://wg21.link/n4169))



[ADL]: https://en.cppreference.com/w/cpp/language/adl
  "Argument Dependent Lookup"

[ODR]: https://en.cppreference.com/w/cpp/language/definition
  "One Definition Rule"

[RAII]: https://en.cppreference.com/w/cpp/language/raii
  "Resource Acquisition Is Initialization"

[RTTI]: https://en.wikipedia.org/wiki/Run-time_type_information
  "Runtime Type Information"

[SFINAE]: https://en.cppreference.com/w/cpp/language/sfinae
  "Substitution Failure Is Not An Error"

[PARTIALAPP]: https://en.wikipedia.org/wiki/Partial_application
  "Partial Application"

[JOSUTTIS]: https://www.cppstd17.com
  "C++17: The Complete Guide"<|MERGE_RESOLUTION|>--- conflicted
+++ resolved
@@ -636,16 +636,13 @@
 eliminating type information that is obvious or irrelevant.  Excessive
 use can make code much harder to understand.
 
-<<<<<<< HEAD
-<a name="function-return-type-deduction"></a>
-=======
 * `auto` for non-type template parameters
 ([p0127r2](http://wg21.link/p0127r2))<br>
 `auto` may be used as a placeholder for the type of a non-type template
 parameter. The type is deduced from the value provided in a template
 instantiation.
 
->>>>>>> 0aee7bf2
+<a name="function-return-type-deduction"></a>
 * Function return type deduction
 ([n3638](https://isocpp.org/files/papers/N3638.html))<br>
 Only use if the function body has a very small number of `return`
@@ -695,7 +692,6 @@
 <https://gcc.gnu.org/bugzilla/show_bug.cgi?id=95468><br>
 <https://developercommunity.visualstudio.com/content/problem/396562/sizeof-deduced-type-is-sometimes-not-a-constant-ex.html>
 
-<<<<<<< HEAD
 ### Trailing return type syntax for functions
 
 A function's return type may be specified after the parameters and qualifiers
@@ -731,7 +727,7 @@
 parameters. This is particularly common in cases where the return type is
 being used for [SFINAE]. A trailing return type may be preferable in such
 situations.
-=======
+
 ### Non-type template parameter values
 
 C++17 extended the arguments permitted for non-type template parameters
@@ -741,7 +737,6 @@
 much more limited and restrictive set of expressions. In particular, the
 argument for a pointer or reference type parameter can now be the result of a
 constexpr function.
->>>>>>> 0aee7bf2
 
 ### enum
 
@@ -1693,8 +1688,6 @@
 This list is incomplete; it serves to explicitly call out some
 features that have not yet been discussed.
 
-<<<<<<< HEAD
-=======
 Some features are undecided (so implicitly forbidden) because we don't expect
 to use them at all. This might be reconsidered if someone finds a good use
 case.
@@ -1856,7 +1849,6 @@
 * Trailing return type syntax for functions
 ([n2541](http://www.open-std.org/jtc1/sc22/wg21/docs/papers/2008/n2541.htm))
 
->>>>>>> 0aee7bf2
 * Variable templates
 ([n3651](https://isocpp.org/files/papers/N3651.pdf),
 [p0127r2](http://wg21.link/p0127r2))
