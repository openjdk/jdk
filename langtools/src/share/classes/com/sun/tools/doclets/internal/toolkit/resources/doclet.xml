--- conflicted
+++ resolved
@@ -1,214 +1,7 @@
-<<<<<<< HEAD
 <?xml version='1.0' encoding='utf-8'?>
 
 <!--
- Copyright 2003-2009 Sun Microsystems, Inc.  All Rights Reserved.
- DO NOT ALTER OR REMOVE COPYRIGHT NOTICES OR THIS FILE HEADER.
-
- This code is free software; you can redistribute it and/or modify it
- under the terms of the GNU General Public License version 2 only, as
- published by the Free Software Foundation.  Sun designates this
- particular file as subject to the "Classpath" exception as provided
- by Sun in the LICENSE file that accompanied this code.
-
- This code is distributed in the hope that it will be useful, but WITHOUT
- ANY WARRANTY; without even the implied warranty of MERCHANTABILITY or
- FITNESS FOR A PARTICULAR PURPOSE.  See the GNU General Public License
- version 2 for more details (a copy is included in the LICENSE file that
- accompanied this code).
-
- You should have received a copy of the GNU General Public License version
- 2 along with this work; if not, write to the Free Software Foundation,
- Inc., 51 Franklin St, Fifth Floor, Boston, MA 02110-1301 USA.
-
- Please contact Sun Microsystems, Inc., 4150 Network Circle, Santa Clara,
- CA 95054 USA or visit www.sun.com if you need additional information or
- have any questions.
--->
-
-
-<Doclet>
-
-    <PackageDoc>
-        <PackageHeader/>
-        <Summary>
-            <SummaryHeader/>
-            <InterfaceSummary/>
-            <ClassSummary/>
-            <EnumSummary/>
-            <ExceptionSummary/>
-            <ErrorSummary/>
-            <AnnotationTypeSummary/>
-            <SummaryFooter/>
-        </Summary>
-        <PackageDescription/>
-        <PackageTags/>
-        <PackageFooter/>
-    </PackageDoc>
-    
-    <AnnotationTypeDoc>
-        <AnnotationTypeHeader/>
-        <DeprecationInfo/>
-        <AnnotationTypeSignature/>
-        <AnnotationTypeDescription/>
-        <AnnotationTypeTagInfo/>
-        <MemberSummary>
-        	<AnnotationTypeRequiredMemberSummary/>
-            <AnnotationTypeOptionalMemberSummary/>
-        </MemberSummary>
-        <AnnotationTypeRequiredMemberDetails>
-            <Header/>
-            <AnnotationTypeRequiredMember>
-                <MemberHeader/>
-                <Signature/>
-                <DeprecationInfo/>
-                <MemberComments/>
-                <TagInfo/>
-                <MemberFooter/>
-            </AnnotationTypeRequiredMember>
-        </AnnotationTypeRequiredMemberDetails>
-        <AnnotationTypeOptionalMemberDetails>
-            <AnnotationTypeOptionalMember>
-                <MemberHeader/>
-                <Signature/>
-                <DeprecationInfo/>
-                <MemberComments/>
-                <TagInfo/>
-                <DefaultValueInfo/>
-                <MemberFooter/>
-            </AnnotationTypeOptionalMember>
-            <Footer/>
-        </AnnotationTypeOptionalMemberDetails>        
-        <AnnotationTypeFooter/>
-    </AnnotationTypeDoc>
-    
-    <ClassDoc>
-        <ClassHeader/>
-        <ClassTree/>
-        <TypeParamInfo/>
-        <SuperInterfacesInfo/>
-        <ImplementedInterfacesInfo/>        
-        <SubClassInfo/>
-        <SubInterfacesInfo/>
-        <InterfaceUsageInfo/>
-        <NestedClassInfo/>
-        <DeprecationInfo/>
-        <ClassSignature/>
-        <ClassDescription/>
-        <ClassTagInfo/>
-        <MemberSummary>
-            <NestedClassesSummary/>
-            <NestedClassesInheritedSummary/>
-            <EnumConstantsSummary/>
-            <FieldsSummary/>
-            <FieldsInheritedSummary/>  
-            <ConstructorsSummary/>
-            <MethodsSummary/>
-            <MethodsInheritedSummary/>
-        </MemberSummary>
-        <EnumConstantsDetails>
-            <Header/>
-            <EnumConstant>
-                <EnumConstantHeader/>
-                <Signature/>
-                <DeprecationInfo/>
-                <EnumConstantComments/>
-                <TagInfo/>
-                <EnumConstantFooter/>
-            </EnumConstant>
-            <Footer/>
-        </EnumConstantsDetails>
-        <FieldDetails>
-            <Header/>
-            <FieldDoc>
-                <FieldHeader/>
-                <Signature/>
-                <DeprecationInfo/>
-                <FieldComments/>
-                <TagInfo/>
-                <FieldFooter/>
-            </FieldDoc>
-            <Footer/>
-        </FieldDetails>
-        <ConstructorDetails>
-            <Header/>
-            <ConstructorDoc>
-                <ConstructorHeader/>
-                <Signature/>
-                <DeprecationInfo/>
-                <ConstructorComments/>
-                <TagInfo/>
-                <ConstructorFooter/>
-            </ConstructorDoc>
-            <Footer/>
-        </ConstructorDetails>
-        <MethodDetails>
-            <Header/>
-            <MethodDoc>
-                <MethodHeader/>
-                <Signature/>
-                <DeprecationInfo/>
-                <MethodComments/>
-                <TagInfo/>
-                <MethodFooter/>
-            </MethodDoc>
-            <Footer/>
-        </MethodDetails>
-        <ClassFooter/>
-    </ClassDoc>
-    
-    <ConstantSummary>
-        <Header/>
-        <Contents/>
-        <ConstantSummaries>
-            <PackageConstantSummary>
-                <PackageHeader/>
-                <ClassConstantSummary>
-                    <ClassHeader/>
-                    <ConstantMembers/>
-                    <ClassFooter/>
-                </ClassConstantSummary>     
-            </PackageConstantSummary>
-        </ConstantSummaries>    
-        <Footer/>
-    </ConstantSummary>
-    
-    <SerializedForm>
-        <Header/>
-        <SerializedFormSummaries>
-            <PackageSerializedForm>
-                <PackageHeader/>
-                <ClassSerializedForm>
-                    <ClassHeader/>
-                    <SerialUIDInfo/>
-                    <MethodHeader/>
-                    <SerializableMethods>
-                        <MethodSubHeader/>
-                        <DeprecatedMethodInfo/>
-                        <MethodInfo>
-                            <MethodDescription/>
-                            <MethodTags/>
-                        </MethodInfo>
-                        <MethodFooter/>
-                    </SerializableMethods>
-                    <FieldHeader/>
-                    <SerializableFields>
-                        <FieldSubHeader/>
-                        <FieldDeprecationInfo/>
-                        <FieldInfo/>
-                        <FieldFooter/>
-                    </SerializableFields>                  
-                </ClassSerializedForm>
-            </PackageSerializedForm>
-        </SerializedFormSummaries>
-        <Footer/>
-    </SerializedForm>
-</Doclet>
-=======
-<?xml version='1.0' encoding='utf-8'?>
-
-<!--
- Copyright 2003 Sun Microsystems, Inc.  All Rights Reserved.
+ Copyright 2003-2009 Sun Microsystems, Inc.  All Rights Reserved.
  DO NOT ALTER OR REMOVE COPYRIGHT NOTICES OR THIS FILE HEADER.
 
  This code is free software; you can redistribute it and/or modify it
@@ -409,5 +202,4 @@
         </SerializedFormSummaries>
         <Footer/>
     </SerializedForm>
-</Doclet>
->>>>>>> e3978393
+</Doclet>